// Written in the D programming language.

/**
 * Encode and decode Uniform Resource Identifiers (URIs).
 * URIs are used in internet transfer protocols.
 * Valid URI characters consist of letters, digits,
 * and the characters $(B ;/?:@&amp;=+$,-_.!~*'())
 * Reserved URI characters are $(B ;/?:@&amp;=+$,)
 * Escape sequences consist of $(B %) followed by two hex digits.
 *
 * See_Also:
 *  $(LINK2 http://www.ietf.org/rfc/rfc3986.txt, RFC 3986)<br>
 *  $(LINK2 http://en.wikipedia.org/wiki/Uniform_resource_identifier, Wikipedia)
 * Macros:
 *  WIKI = Phobos/StdUri
 *
 * Copyright: Copyright Digital Mars 2000 - 2009.
<<<<<<< HEAD
 * License:   <a href="http://www.boost.org/LICENSE_1_0.txt">Boost License 1.0</a>.
 * Authors:   $(WEB digitalmars.com, Walter Bright), Anton Dutov
=======
 * License:   $(WEB www.boost.org/LICENSE_1_0.txt, Boost License 1.0).
 * Authors:   $(WEB digitalmars.com, Walter Bright)
>>>>>>> 6fe8b577
 * Source:    $(PHOBOSSRC std/_uri.d)
 */
/*          Copyright Digital Mars 2000 - 2009.
 * Distributed under the Boost Software License, Version 1.0.
 *    (See accompanying file LICENSE_1_0.txt or copy at
 *          http://www.boost.org/LICENSE_1_0.txt)
 */
module std.uri;

//debug=uri;        // uncomment to turn on debugging writefln's
debug(uri) private import std.stdio;

/* ====================== URI Functions ================ */

private import std.ascii;
private import core.stdc.stdlib;
private import std.utf;
private import std.traits : isSomeChar;
import core.exception : OutOfMemoryError;
import std.exception : assumeUnique;

// Extra imports
import std.algorithm: find, remove, countUntil;
import std.array;
import std.conv: to, text;
import std.string: indexOf, startsWith;

class URIException : Exception
{
    @safe pure nothrow this()
    {
        super("URI Exception");
    }

    @safe pure nothrow this(string msg)
    {
        super("URI Exception: " ~ msg);
    }
}

void enforceURI(bool chk, string msg) pure
{
    if (!chk)
    {
        throw new URIException(msg);
    }
}

enum
{
    URI_Alpha = 1,
    URI_Reserved = 2,
    URI_Mark = 4,
    URI_Digit = 8,
    URI_Hash = 0x10,        // '#'
}

immutable char[16] hex2ascii = "0123456789ABCDEF";

__gshared ubyte[128] uri_flags;       // indexed by character

shared static this()
{
    // Initialize uri_flags[]
    static void helper(immutable char[] p, uint flags)
    {
        for (int i = 0; i < p.length; i++)
            uri_flags[p[i]] |= flags;
    }

    uri_flags['#'] |= URI_Hash;

    for (int i = 'A'; i <= 'Z'; i++)
    {
        uri_flags[i] |= URI_Alpha;
        uri_flags[i + 0x20] |= URI_Alpha;   // lowercase letters
    }
    helper("0123456789", URI_Digit);
    helper(";/?:@&=+$,", URI_Reserved);
    helper("-_.!~*'()",  URI_Mark);
}


private string URI_Encode(dstring string, uint unescapedSet)
{
    uint j;
    uint k;
    dchar V;
    dchar C;

    // result buffer
    char[50] buffer = void;
    char* R;
    uint Rlen;
    uint Rsize; // alloc'd size

    auto len = string.length;

    R = buffer.ptr;
    Rsize = buffer.length;
    Rlen = 0;

    for (k = 0; k != len; k++)
    {
        C = string[k];
        // if (C in unescapedSet)
        if (C < uri_flags.length && uri_flags[C] & unescapedSet)
        {
            if (Rlen == Rsize)
            {
                char* R2;

                Rsize *= 2;
                if (Rsize > 1024) {
                    R2 = (new char[Rsize]).ptr;
                }
                else
                {
                    R2 = cast(char *)alloca(Rsize * char.sizeof);
                    if (!R2)
                        throw new OutOfMemoryError("Alloca failure");
                }
                R2[0..Rlen] = R[0..Rlen];
                R = R2;
            }
            R[Rlen] = cast(char)C;
            Rlen++;
        }
        else
        {
            char[6] Octet;
            uint L;

            V = C;

            // Transform V into octets
            if (V <= 0x7F)
            {
                Octet[0] = cast(char) V;
                L = 1;
            }
            else if (V <= 0x7FF)
            {
                Octet[0] = cast(char)(0xC0 | (V >> 6));
                Octet[1] = cast(char)(0x80 | (V & 0x3F));
                L = 2;
            }
            else if (V <= 0xFFFF)
            {
                Octet[0] = cast(char)(0xE0 | (V >> 12));
                Octet[1] = cast(char)(0x80 | ((V >> 6) & 0x3F));
                Octet[2] = cast(char)(0x80 | (V & 0x3F));
                L = 3;
            }
            else if (V <= 0x1FFFFF)
            {
                Octet[0] = cast(char)(0xF0 | (V >> 18));
                Octet[1] = cast(char)(0x80 | ((V >> 12) & 0x3F));
                Octet[2] = cast(char)(0x80 | ((V >> 6) & 0x3F));
                Octet[3] = cast(char)(0x80 | (V & 0x3F));
                L = 4;
            }
            /+
            else if (V <= 0x3FFFFFF)
            {
                Octet[0] = cast(char)(0xF8 | (V >> 24));
                Octet[1] = cast(char)(0x80 | ((V >> 18) & 0x3F));
                Octet[2] = cast(char)(0x80 | ((V >> 12) & 0x3F));
                Octet[3] = cast(char)(0x80 | ((V >> 6) & 0x3F));
                Octet[4] = cast(char)(0x80 | (V & 0x3F));
                L = 5;
            }
            else if (V <= 0x7FFFFFFF)
            {
                Octet[0] = cast(char)(0xFC | (V >> 30));
                Octet[1] = cast(char)(0x80 | ((V >> 24) & 0x3F));
                Octet[2] = cast(char)(0x80 | ((V >> 18) & 0x3F));
                Octet[3] = cast(char)(0x80 | ((V >> 12) & 0x3F));
                Octet[4] = cast(char)(0x80 | ((V >> 6) & 0x3F));
                Octet[5] = cast(char)(0x80 | (V & 0x3F));
                L = 6;
            }
            +/
            else
            {
                throw new URIException("Undefined UTF-32 code point");
            }

            if (Rlen + L * 3 > Rsize)
            {
                char *R2;

                Rsize = 2 * (Rlen + L * 3);
                if (Rsize > 1024) {
                    R2 = (new char[Rsize]).ptr;
                }
                else
                {
                    R2 = cast(char *)alloca(Rsize * char.sizeof);
                    if (!R2)
                        throw new OutOfMemoryError("Alloca failure");
                }
                R2[0..Rlen] = R[0..Rlen];
                R = R2;
            }

            for (j = 0; j < L; j++)
            {
                R[Rlen] = '%';
                R[Rlen + 1] = hex2ascii[Octet[j] >> 4];
                R[Rlen + 2] = hex2ascii[Octet[j] & 15];

                Rlen += 3;
            }
        }
    }

    return R[0..Rlen].idup;
}

uint ascii2hex(dchar c)
{
    return (c <= '9') ? c - '0' :
        (c <= 'F') ? c - 'A' + 10 :
        c - 'a' + 10;
}

private dstring URI_Decode(Char)(in Char[] uri, uint reservedSet) if (isSomeChar!Char)
{
    uint j;
    uint k;
    uint V;
    dchar C;

    // Result array, allocated on stack
    dchar* R;
    uint Rlen;

    auto len = uri.length;
    auto s = uri.ptr;

    // Preallocate result buffer R guaranteed to be large enough for result
    auto Rsize = len;
    if (Rsize > 1024 / dchar.sizeof) {
        R = (new dchar[Rsize]).ptr;
    }
    else
    {
        R = cast(dchar *)alloca(Rsize * dchar.sizeof);
        if (!R)
            throw new OutOfMemoryError("Alloca failure");
    }
    Rlen = 0;

    for (k = 0; k != len; k++)
    {
        char B;
        uint start;

        C = s[k];
        if (C != '%')
        {
            R[Rlen] = C;
            Rlen++;
            continue;
        }
        start = k;
        if (k + 2 >= len)
            throw new URIException("Unexpected end of URI");
        if (!isHexDigit(s[k + 1]) || !isHexDigit(s[k + 2]))
            throw new URIException("Expected two hexadecimal digits after '%'");
        B = cast(char)((ascii2hex(s[k + 1]) << 4) + ascii2hex(s[k + 2]));
        k += 2;
        if ((B & 0x80) == 0)
        {
            C = B;
        }
        else
        {
            uint n;

            for (n = 1; ; n++)
            {
                if (n > 4)
                    throw new URIException("UTF-32 code point size too large");
                if (((B << n) & 0x80) == 0)
                {
                    if (n == 1)
                        throw new URIException("UTF-32 code point size too small");
                    break;
                }
            }

            // Pick off (7 - n) significant bits of B from first byte of octet
            V = B & ((1 << (7 - n)) - 1);   // (!!!)

            if (k + (3 * (n - 1)) >= len)
                throw new URIException("UTF-32 unaligned String");
            for (j = 1; j != n; j++)
            {
                k++;
                if (s[k] != '%')
                    throw new URIException("Expected: '%'");
                if (!isHexDigit(s[k + 1]) || !isHexDigit(s[k + 2]))
                    throw new URIException("Expected two hexadecimal digits after '%'");
                B = cast(char)((ascii2hex(s[k + 1]) << 4) + ascii2hex(s[k + 2]));
                if ((B & 0xC0) != 0x80)
                    throw new URIException("Incorrect UTF-32 multi-byte sequence");
                k += 2;
                V = (V << 6) | (B & 0x3F);
            }
            if (V > 0x10FFFF)
                throw new URIException("Unknown UTF-32 code point");
            C = V;
        }
        if (C < uri_flags.length && uri_flags[C] & reservedSet)
        {
            // R ~= s[start .. k + 1];
            int width = (k + 1) - start;
            for (int ii = 0; ii < width; ii++)
                R[Rlen + ii] = s[start + ii];
            Rlen += width;
        }
        else
        {
            R[Rlen] = C;
            Rlen++;
        }
    }
    assert(Rlen <= Rsize);  // enforce our preallocation size guarantee

    // Copy array on stack to array in memory
    return R[0..Rlen].idup;
}

/*************************************
 * Decodes the URI string encodedURI into a UTF-8 string and returns it.
 * Escape sequences that resolve to reserved URI characters are not replaced.
 * Escape sequences that resolve to the '#' character are not replaced.
 */

string decode(Char)(in Char[] encodedURI) if (isSomeChar!Char)
{
    auto s = URI_Decode(encodedURI, URI_Reserved | URI_Hash);
    return std.utf.toUTF8(s);
}

/*******************************
 * Decodes the URI string encodedURI into a UTF-8 string and returns it. All
 * escape sequences are decoded.
 */

string decodeComponent(Char)(in Char[] encodedURIComponent) if (isSomeChar!Char)
{
    auto s = URI_Decode(encodedURIComponent, 0);
    return std.utf.toUTF8(s);
}

/*****************************
 * Encodes the UTF-8 string uri into a URI and returns that URI. Any character
 * not a valid URI character is escaped. The '#' character is not escaped.
 */

string encode(Char)(in Char[] uri) if (isSomeChar!Char)
{
    auto s = std.utf.toUTF32(uri);
    return URI_Encode(s, URI_Reserved | URI_Hash | URI_Alpha | URI_Digit | URI_Mark);
}

/********************************
 * Encodes the UTF-8 string uriComponent into a URI and returns that URI.
 * Any character not a letter, digit, or one of -_.!~*'() is escaped.
 */

string encodeComponent(Char)(in Char[] uriComponent) if (isSomeChar!Char)
{
    auto s = std.utf.toUTF32(uriComponent);
    return URI_Encode(s, URI_Alpha | URI_Digit | URI_Mark);
}

/***************************
 * Does string s[] start with a URL?
 * Returns:
 *  -1   it does not
 *  len  it does, and s[0..len] is the slice of s[] that is that URL
 */

size_t uriLength(Char)(in Char[] s) if (isSomeChar!Char)
{
    /* Must start with one of:
     *  http://
     *  https://
     *  www.
     */
    import std.string : icmp;

    size_t i;

    if (s.length <= 4)
        return -1;

    if (s.length > 7 && std.string.icmp(s[0 .. 7], "http://") == 0) {
        i = 7;
    }
    else
    {
        if (s.length > 8 && std.string.icmp(s[0 .. 8], "https://") == 0)
            i = 8;
        else
            return -1;
    }
    //    if (icmp(s[0 .. 4], "www.") == 0)
    //  i = 4;

    size_t lastdot;
    for (; i < s.length; i++)
    {
        auto c = s[i];
        if (isAlphaNum(c))
            continue;
        if (c == '-' || c == '_' || c == '?' ||
                c == '=' || c == '%' || c == '&' ||
                c == '/' || c == '+' || c == '#' ||
                c == '~' || c == '$')
            continue;
        if (c == '.')
        {
            lastdot = i;
            continue;
        }
        break;
    }
    //if (!lastdot || (i - lastdot != 3 && i - lastdot != 4))
    if (!lastdot)
        return -1;

    return i;
}

unittest
{
    string s1 = "http://www.digitalmars.com/~fred/fredsRX.html#foo end!";
    assert (uriLength(s1) == 49);
    string s2 = "no uri here";
    assert (uriLength(s2) == -1);
}


/***************************
 * Does string s[] start with an email address?
 * Returns:
 *  -1    it does not
 *  len   it does, and s[0..i] is the slice of s[] that is that email address
 * References:
 *  RFC2822
 */
size_t emailLength(Char)(in Char[] s) if (isSomeChar!Char)
{
    size_t i;

    if (!isAlpha(s[0]))
        return -1;

    for (i = 1; 1; i++)
    {
        if (i == s.length)
            return -1;
        auto c = s[i];
        if (isAlphaNum(c))
            continue;
        if (c == '-' || c == '_' || c == '.')
            continue;
        if (c != '@')
            return -1;
        i++;
        break;
    }

    /* Now do the part past the '@'
     */
    size_t lastdot;
    for (; i < s.length; i++)
    {
        auto c = s[i];
        if (isAlphaNum(c))
            continue;
        if (c == '-' || c == '_')
            continue;
        if (c == '.')
        {
            lastdot = i;
            continue;
        }
        break;
    }
    if (!lastdot || (i - lastdot != 3 && i - lastdot != 4))
        return -1;

    return i;
}

unittest
{
    string s1 = "my.e-mail@www.example-domain.com with garbage added";
    assert (emailLength(s1) == 32);
    string s2 = "no email address here";
    assert (emailLength(s2) == -1);
}


unittest
{
    debug(uri) writeln("uri.encodeURI.unittest");

    string source = "http://www.digitalmars.com/~fred/fred's RX.html#foo";
    string target = "http://www.digitalmars.com/~fred/fred's%20RX.html#foo";

    auto result = encode(source);
    debug(uri) writefln("result = '%s'", result);
    assert(result == target);
    result = decode(target);
    debug(uri) writefln("result = '%s'", result);
    assert(result == source);

    result = encode(decode("%E3%81%82%E3%81%82"));
    assert(result == "%E3%81%82%E3%81%82");

    result = encodeComponent("c++");
    assert(result == "c%2B%2B");

    auto str = new char[10_000_000];
    str[] = 'A';
    result = encodeComponent(str);
    foreach (char c; result)
        assert(c == 'A');

    result = decode("%41%42%43");
    debug(uri) writeln(result);

    import std.typetuple : TypeTuple;
    foreach (StringType; TypeTuple!(char[], wchar[], dchar[], string, wstring, dstring))
    {
        import std.conv : to;
        StringType decoded1 = source.to!StringType;
        string encoded1 = encode(decoded1);
        assert(decoded1 == source.to!StringType); // check that `decoded1` wasn't changed
        assert(encoded1 == target);
        assert(decoded1 == decode(encoded1).to!StringType);

        StringType encoded2 = target.to!StringType;
        string decoded2 = decode(encoded2);
        assert(encoded2 == target.to!StringType); // check that `encoded2` wasn't changed
        assert(decoded2 == source);
        assert(encoded2 == encode(decoded2).to!StringType);
    }
}


/* ====================== URI Struct ================ */

/** URI struct
 */
 struct URI
 {
    private
    {
        struct Opt
        {
            bool  reqDSlash;
            bool  reqAuthority;
        }
        string              _scheme;
        string              _fragment;
        string              _host;
        string              _username;
        string              _password;
        string              _path;
        ushort              _port;
        string[][string]    _query;


        static pure auto takeOpt(const(char)[] s)
        {
            Opt opt;
            switch(s)
            {
                case "ftp", "sftp", "http", "https", "spdy":
                    opt.reqDSlash    = true;
                    opt.reqAuthority = true;
                    break;
                case "file":
                    opt.reqDSlash    = true;
                    break;
                case "mailto":
                    opt.reqAuthority = true;
                    break;
                default:
            }
            return opt;
        }
    }

    /// Create URI from string
    this (string uri)
    {
        opAssign(uri);
    }
    ///
    unittest
    {
        auto u = URI("http://dlang.org/");
    }

    ///Allows assign string to uri
    auto opAssign(string uri)
    {
        clear();
        string src = decode(uri);

        enforceURI(src.length != 0, "URI string is empty");

        if ( src[0] != '/' )
        {
            bool hasDSlash = false;
            auto idx = src.indexOf(':');
            scheme = (idx < 0) ? "" : src[0 .. idx];
            src = src[idx + 1 .. $];

            if (src.startsWith("//"))
            {
                hasDSlash = true;
                src = src[2 .. $];
            }

            auto opt = takeOpt(_scheme);
            if (opt.reqDSlash && !hasDSlash)
            {
                throw new URIException(text("URI must start with '", _scheme, "://'"));
            }

            auto pathIdx = src.indexOf('/');
            if ( pathIdx < 0 )
            {
                pathIdx = src.length;
            }

            if (opt.reqAuthority && src[0 .. pathIdx].empty)
            {
                throw new URIException(text("Schema '", _scheme,"' requires authority"));
            }
            authority = src[0 .. pathIdx];
            src = src[pathIdx  .. $];
        }

        auto fragIdx = src.indexOf('#');
        if( fragIdx >= 0 )
        {
            _fragment = src[fragIdx + 1 .. $];
            src = src[0 .. fragIdx];
        }

        auto qIdx = src.indexOf('?');

        if( qIdx >= 0 )
        {
            query = src[qIdx + 1 .. $];
            src   = src[0 .. qIdx];
        }
        _path  = src;
    }
    ///
    unittest
    {
        URI u = "http://dlang.org/";
        assert(u.toString() == "http://dlang.org/");
        u = "http://code.dlang.org/404";
        assert(u.toString() == "http://code.dlang.org/404");
    }

    /// Get/set URI scheme
    @property string scheme() const pure nothrow
    {
        return _scheme;
    }
    /// ditto
    @property string scheme(string src) pure
    {
        enforceURI(src.length != 0, "URI scheme is empty");
        return _scheme = src;
    }
    ///
    unittest
    {
        URI u = "http://dlang.org/";
        assert(u.scheme == "http");
        u.scheme = "https";
        assert(u.toString() == "https://dlang.org/");
    }

    /// Get/set URI username
    @property string username() const pure nothrow
    {
        return _username;
    }
    /// ditto
    @property string username(string u) pure nothrow
    {
        return _username = u;
    }
    ///
    unittest
    {
        URI u = "http://dlang.org/";
        assert(u.username == "");
        u.username = "anon";
        assert(u.toString() == "http://anon@dlang.org/");
    }

    /// Get/set URI password
    @property string password() const pure nothrow
    {
        return _password;
    }
    /// ditto
    @property string password(string p) pure nothrow
    {
        return _password = p;
    }
    ///
    unittest
    {
        URI u = "http://anon:1234@dlang.org/";
        assert(u.password == "1234");
        u.password = "qwert";
        assert(u.toString() == "http://anon:qwert@dlang.org/");
    }

    /// Get/set URI host
    @property string host() const pure nothrow
    {
        return _host;
    }
    /// ditto
    @property string host(string h) pure nothrow
    {
        return _host = h;
    }
    ///
    unittest
    {
        URI u = "http://dlang.org/";
        assert(u.host == "dlang.org");
        u.host = "code.dlang.org";
        assert(u.toString() == "http://code.dlang.org/");
    }

    /// Get/set URI fragment
    @property string fragment() const pure nothrow
    {
        return _fragment;
    }
    /// ditto
    @property string fragment(string f) pure nothrow
    {
        return _fragment = f;
    }
    ///
    unittest
    {
        URI u = "http://dlang.org/#first";
        assert(u.fragment == "first");
        u.fragment = "second";
        assert(u.toString() == "http://dlang.org/#second");
    }

    /// Get/set URI port.
    /// Returns $(B 0) if port not set
    @property ushort port() const pure nothrow
    {
        return _port;
    }
    /// ditto
    @property ushort port(ushort p) pure nothrow
    {
        return _port = p;
    }
    ///
    unittest
    {
        URI u = "http://dlang.org/";
        assert(u.port == 0);  // Port not set
        u.port = 81;
        assert(u.toString() == "http://dlang.org:81/");
    }

    /// Get/set URI path.
    @property string path() const pure nothrow
    {
        return _path;
    }
    /// ditto
    @property string path(string p) pure nothrow
    {
        return _path = p;
    }
    ///
    unittest
    {
        URI u = "http://dlang.org";
        assert(u.path == "");
        u.path = "/download.html";  // converted to "/download.html"
        assert(u.toString() == "http://dlang.org/download.html");
        assert(u.path == "/download.html");
    }

    // May be usefull for HTTP requests where first line is "METHOD path?query HTTP/ver"
    // Or may be replace with template wrap
    //@property auto pathAndQuery() const
    //{
    //  auto tmp = appender!string;
    //  tmp.put(path);
    //  auto q = query;
    //  if (!q.empty) {
    //    tmp.put('?');
    //    tmp.put(q);
    //  }
    //  return tmp.data;
    //}

    /// Get/set URI query as string representation.
    @property string query() const pure
    {
        auto tmp = appender!string;
        foreach (key, values; _query)
        {
            if (!key.length)
            {
                continue;
            }

            if (!tmp.data.empty)
            {
                tmp.put("&");
            }

            foreach (value; values)
            {
                tmp.put(key);
                tmp.put('=');
                tmp.put(value);
            }
        }
        return tmp.data;
    }
    /// ditto
    @property string query(string q) pure
    {
        _query = (string[][string]).init;

        foreach (pairs; split(q, "&"))
        {
            auto kv = split(pairs, "=");

            if (kv.length && kv[0].length)
            {
                _query[(kv[0])] ~= kv.length > 1 ? kv[1] : "";
            }
        }
        return query;
    }
    ///
    unittest
    {
        URI u = "http://dlang.org/?x=1";
        assert(u.query == "x=1");
        u.query = "z=2&y=4";
        assert(u["z"] == "2");
        assert(u["y"] == "4");
    }

    /// GetU URI encoded query as string representation.
    @property string queryEncoded() const
    {
        auto tmp = appender!string;
        foreach (key, values; _query)
        {
            if (!key.length)
            {
                continue;
            }
            if (!tmp.data.empty)
            {
                tmp.put("&");
            }
            foreach (value; values)
            {
                tmp.put(encode(key));
                tmp.put('=');
                tmp.put(encode(value));
            }
        }
        return tmp.data;
    }
    unittest
    {
        URI u = "http://dlang.org/?%D0%B8%D0%BC%D1%8F=%D0%B7%D0%BD%D0%B0%D1%87%D0%B5%D0%BD%D0%B8%D0%B5";
        assert(u.queryEncoded == "%D0%B8%D0%BC%D1%8F=%D0%B7%D0%BD%D0%B0%D1%87%D0%B5%D0%BD%D0%B8%D0%B5");
    }

    /// Get/set URI userInfo
    @property string userInfo() const pure nothrow
    {
        auto tmp = appender!string;
        tmp.put(_username);
        if (_password.length)
        {
            tmp.put(':');
            tmp.put(_password);
        }
        return tmp.data;
    }
    /// ditto
    @property string userInfo(string src) pure
    {
        auto passIdx = src.indexOf(':');
        if ( passIdx >= 0 )
        {
            _username = src[0 ..  passIdx];
            _password = src[passIdx + 1 .. $];
        }
        else
        {
            _username = src;
        }
        return userInfo;
    }
    ///
    unittest
    {
        URI u = "http://dlang.org/";
        assert(u.userInfo == "");
        u.userInfo = "anon:1234";
        assert(u.toString() == "http://anon:1234@dlang.org/");
    }

    /// Get/set URI resource info
    @property string resource() const pure nothrow
    {
        auto tmp = appender!string;
        tmp.put(_host);
        if (_port)
        {
            tmp.put(':');
            tmp.put(to!string(_port));
        }
        return tmp.data;
    }
    /// ditto
    @property string resource(string src) pure
    {
        auto portIdx = src.indexOf(':');
        if ( portIdx >= 0 )
        {
            _host = src[0 .. portIdx];

            enforceURI(src[portIdx + 1 .. $].length !=0, "Empty port part");

            _port = to!ushort(src[portIdx + 1 .. $]);
        }
        else
        {
            _host = src;
        }
        return resource;
    }
    ///
    unittest
    {
        URI u = "http://dlang.org:81/";
        assert(u.resource == "dlang.org:81");
        u.resource = "code.dlang.org:82";
        assert(u.toString() == "http://code.dlang.org:82/");
    }

    /// Get/set
    @property string authority() const pure nothrow
    {
        auto tmp = appender!string;
        tmp.put(userInfo);
        auto tmp2 = resource;

        if (!tmp.data.empty)
            tmp.put('@');

        if (tmp2.length)
            tmp.put(tmp2);

        return tmp.data;
    }
    /// ditto
    @property string authority(string src) pure
    {
        auto atIdx = src.indexOf('@');
        if ( atIdx >= 0 ) {
            userInfo = src[0 .. atIdx];
            resource = src[atIdx + 1 .. $];
        } else {
            resource = src;
        }
        return authority;
    }
    ///
    unittest
    {
        URI u = "mailto:noreply@dlang.org";
        assert(u.authority == "noreply@dlang.org");
        u.authority = "non-exists@dlang.org";
        assert(u.toString() == "mailto:non-exists@dlang.org");
    }

    /// Returns $(B true) if key present in query
    bool has(string key) const pure nothrow
    {
        return (key in _query) !is null;
    }
    unittest
    {
        URI u = "http://dlang.org/?x=1";
        assert(u.has("x") == true);
        assert(u.has("z") == false);
    }

    /// Returns all values for $(B key)
    string[] all(string key) const pure
    {
        auto tmp = key in _query;
        enforceURI(tmp !is null, text("Key '", key, "' not exists"));
        return (*tmp).dup;
    }
    ///
    unittest
    {
        URI u = "http://dlang.org/?x=1&x=a";
        assert(u.all("x") == ["1","a"]);
        try
        {
            assert(u.all("z") == []);
        }
        catch(Exception e)
        {
            assert(e.msg == "URI Exception: Key 'z' not exists");
        }
    }

    /// Insert one or more values with name $(B key)
    void insert(string key, string val) pure nothrow
    {
        _query[key] ~= val;
    }
    ///
    unittest
    {
        URI u = "http://dlang.org/";
        u.insert("x", "1");
        u.insert("x", "2");
        assert(u.all("x") == ["1","2"]);
    }

    /// Remove all values with name $(B key)
    void remove(string key) pure nothrow
    {
        _query.remove(key);
    }
    ///
    unittest
    {
        URI u = "http://dlang.org/?x=1&x=a";
        u.remove("x");
        assert(u.toString() == "http://dlang.org/");
    }

    /// Get query value with name $(B key), throw exception for non exists keys
    string opIndex(string key) const pure
    {
        auto tmp = key in _query;
        enforceURI(tmp !is null, text("Key '", key, "' not exists"));
        return (*tmp)[$ - 1];
    }
    ///
    unittest
    {
        URI u = "http://dlang.org/?x=1";
        assert(u["x"] == "1");

        try
        {
            assert(u["z"] == "");
        }
        catch(Exception e)
        {
            assert(e.msg == "URI Exception: Key 'z' not exists");
        }
    }

    /// Set query value with name $(B key), if some values by this key are defined, replaces first value
    pure void opIndexAssign(string val, string key)
    {
        auto tmp = key in _query;
        if (tmp is null)
        {
            _query[key] = [val];
        }
        else
        {
            _query[key][$ - 1] = val;
        }
    }
    ///
    unittest
    {
        URI u = "http://dlang.org/?x=1&x=2&y=3";
        u["x"] = "3";          // Replace last "x" value
        u["y"] = "1";          // Replace "y" value
        u["z"] = "0";          // Add "z" value

        assert(u["x"] == "3");
        assert(u.all("x") == ["1","3"]);
        assert(u["y"] == "1");
        assert(u.all("y") == ["1"]);
        assert(u["z"] == "0");
        assert(u.all("z") == ["0"]);
    }

    /// clears URI
    void clear() pure nothrow
    {
        _scheme.length   = 0;
        _fragment.length = 0;
        _host.length     = 0;
        _username.length = 0;
        _password.length = 0;
        _path.length     = 0;
        _port            = 0;
        _query           = (string[][string]).init;
    }

    /// To string representation
    string toString() const pure
    {
        auto tmp = appender!string();
        auto opt = takeOpt(_scheme);
        tmp.put(_scheme);
        tmp.put(":");
        auto a = authority;
        auto q = query;
        if (a.length)
        {
            if (opt.reqDSlash)
            {
                tmp.put("//");
            }
            tmp.put(a);
        }
        if (!_path.empty)
        {
            tmp.put(_path);
        }
        if (!q.empty)
        {
            tmp.put("?");
            tmp.put(q);
        }
        if (_fragment.length)
        {
            tmp.put("#");
            tmp.put(_fragment);
        }
        return tmp.data;
    }
    ///
    unittest
    {
        auto s = "http://en.wikipedia.org/wiki/D_%28programming_language%29";
        URI  e = s;
        assert(e.toString() == "http://en.wikipedia.org/wiki/D_(programming_language)");
    }

    /// To encoded string representation
    string toEncoded() const
    {
        return encode(toString);
    }
    ///
    unittest
    {
        auto s = "http://ru.wikipedia.org/wiki/D_(%D1%8F%D0%B7%D1%8B%D0%BA_%D0%BF%D1%80%D0%BE%D0%B3%D1%80%D0%B0%D0%BC%D0%BC%D0%B8%D1%80%D0%BE%D0%B2%D0%B0%D0%BD%D0%B8%D1%8F)";
        URI  e = s;
        assert(e.path == "/wiki/D_(язык_программирования)");
        assert(e.toString() == "http://ru.wikipedia.org/wiki/D_(язык_программирования)");
        assert(e.toEncoded() == s);
    }

    /// TODO: campare operator
}
///
unittest
{
    // Basic
    URI u = "scheme://user:pass@hostname:1234/path?query=string#_fragment_";
    assert(u.scheme == "scheme");
    assert(u.authority == "user:pass@hostname:1234");
    assert(u.userInfo == "user:pass");
    assert(u.resource == "hostname:1234");
    assert(u.username == "user");
    assert(u.password == "pass");
    assert(u.host == "hostname");
    assert(u.port == 1234);
    assert(u.path == "/path");
    assert(u.query == "query=string");
    assert(u.fragment == "_fragment_");
}<|MERGE_RESOLUTION|>--- conflicted
+++ resolved
@@ -15,13 +15,8 @@
  *  WIKI = Phobos/StdUri
  *
  * Copyright: Copyright Digital Mars 2000 - 2009.
-<<<<<<< HEAD
- * License:   <a href="http://www.boost.org/LICENSE_1_0.txt">Boost License 1.0</a>.
+ * License:   $(WEB www.boost.org/LICENSE_1_0.txt, Boost License 1.0).
  * Authors:   $(WEB digitalmars.com, Walter Bright), Anton Dutov
-=======
- * License:   $(WEB www.boost.org/LICENSE_1_0.txt, Boost License 1.0).
- * Authors:   $(WEB digitalmars.com, Walter Bright)
->>>>>>> 6fe8b577
  * Source:    $(PHOBOSSRC std/_uri.d)
  */
 /*          Copyright Digital Mars 2000 - 2009.
