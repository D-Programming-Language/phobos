--- conflicted
+++ resolved
@@ -89,7 +89,6 @@
     return false;
 }
 
-<<<<<<< HEAD
 
 /*  Determine whether the given character is a drive separator.
 
@@ -101,60 +100,13 @@
 {
     version(Windows) return c == ':';
     else return false;
-=======
-    /** String used to separate directory names in a path. Under
-     *  Windows this is a backslash, under Linux a slash. */
-    enum string sep = "\\";
-    /** Alternate version of sep[] used in Windows (a slash). Under
-     *  Linux this is empty. */
-    enum string altsep = "/";
-    /** Path separator string. A semi colon under Windows, a colon
-     *  under Linux. */
-    enum string pathsep = ";";
-    /** String used to separate lines, \r\n under Windows and \n
-     * under Linux. */
-    enum string linesep = "\r\n";   /// String used to separate lines.
-    enum string curdir = ".";       /// String representing the current directory.
-    enum string pardir = "..";      /// String representing the parent directory.
-    
-    static assert(sep.length == 1 && altsep.length == 1);
-    private bool isSep(dchar ch) {
-        return ch == sep[0] || ch == altsep[0];
-    }
-    
-    private bool isSepOrDriveSep(dchar ch) {
-        return isSep(ch) || ch == ':';
-    }
->>>>>>> 1b5f6c9f
 }
 
 
 /*  Combines the isDirSeparator and isDriveSeparator tests. */
 version(Windows) private bool isSeparator(dchar c)  @safe pure nothrow
 {
-<<<<<<< HEAD
     return isDirSeparator(c) || isDriveSeparator(c);
-=======
-    /** String used to separate directory names in a path. Under
-     *  Windows this is a backslash, under Linux a slash. */
-    enum string sep = "/";
-    /** Alternate version of sep[] used in Windows (a slash). Under
-     *  Linux this is empty. */
-    enum string altsep = "";
-    /** Path separator string. A semi colon under Windows, a colon
-     *  under Linux. */
-    enum string pathsep = ":";
-    /** String used to separate lines, \r\n under Windows and \n
-     * under Linux. */
-    enum string linesep = "\n";
-    enum string curdir = ".";       /// String representing the current directory.
-    enum string pardir = "..";      /// String representing the parent directory.
-    
-    static assert(sep.length == 1 && altsep.length == 0);
-    private bool isSep(dchar ch) {
-        return ch == sep[0];
-    }
->>>>>>> 1b5f6c9f
 }
 version(Posix) private alias isDirSeparator isSeparator;
 
@@ -198,28 +150,8 @@
 
     version (Windows)
     {
-<<<<<<< HEAD
         assert (baseName( "d:file.ext")      == "file.ext");
         assert (baseName(r"d:\dir\file.ext") == "file.ext");
-=======
-        if (fullname[i - 1] == '.')
-            return fullname[i .. $];
-        i--;
-        version(Windows)
-        {
-            if (isSepOrDriveSep(fullname[i]))
-                break;
-        }
-        else version(Posix)
-        {
-            if (isSep(fullname[i]))
-                break;
-        }
-        else
-        {
-            static assert(0);
-        }
->>>>>>> 1b5f6c9f
     }
     ---
 
@@ -361,7 +293,6 @@
 
     version (Windows)
     {
-<<<<<<< HEAD
     assert (dirName("dir\\")            == ".");
     assert (dirName("dir\\\\\\")        == ".");
     assert (dirName("dir\\file")        == "dir");
@@ -404,25 +335,6 @@
     {
         path = stripl(path);
         if (path.length > 2  &&  path[1] == ':')  return path[0 .. 2];
-=======
-        if (fullname[i - 1] == '.')
-            return fullname[0 .. i - 1];
-        i--;
-        version(Windows)
-        {
-            if (isSepOrDriveSep(fullname[i]))
-                break;
-        }
-        else version(Posix)
-        {
-            if (isSep(fullname[i]))
-                break;
-        }
-        else
-        {
-            static assert(0);
-        }
->>>>>>> 1b5f6c9f
     }
     return null;
 }
@@ -479,7 +391,6 @@
     auto i = (cast(ssize_t) path.length) - 1;
     while (i >= 0 && !isSeparator(path[i]))
     {
-<<<<<<< HEAD
         if (path[i] == '.' && i > 0 && !isSeparator(path[i-1])) return i;
         --i;
     }
@@ -505,25 +416,6 @@
     auto i = extSeparatorPos(path);
     if (i == -1) return null;
     else return path[i+1 .. $];
-=======
-        version(Windows)
-        {
-            if (isSepOrDriveSep(fullname[i - 1]))
-                break;
-        }
-        else version(Posix)
-        {
-            if (isSep(fullname[i - 1]))
-                break;
-        }
-        else
-        {
-            static assert(0);
-        }
-    }
-    return chomp(fullname[i .. $],
-            extension.length ? extension : "");
->>>>>>> 1b5f6c9f
 }
 
 
@@ -991,20 +883,12 @@
 
     version (Windows)
     {
-<<<<<<< HEAD
     assert (isRooted(r"\"));
     assert (isRooted(r"\foo"));
     assert (isRooted(r"d:\foo"));
     assert (isRooted(r"\\foo\bar"));
     assert (!isRooted("foo"));
     assert (!isRooted("d:foo"));
-=======
-        // Check for filename ending in '.'
-        if (filename.length && filename[$ - 1] == '.')
-            filename ~= ext;
-        else
-            filename = filename ~ "." ~ ext;
->>>>>>> 1b5f6c9f
     }
 }
 
@@ -1023,18 +907,10 @@
     ---
     version (Posix)
     {
-<<<<<<< HEAD
         assert (isRelative("foo"));
         assert (isRelative("../foo"));
         assert (isAbsolute("/"));
         assert (isAbsolute("/foo"));
-=======
-        // Check for filename ending in '.'
-        if (filename.length && filename[$ - 1] == '.')
-            filename ~= ext;
-        else
-            filename = filename ~ "." ~ ext;
->>>>>>> 1b5f6c9f
     }
     ---
 
@@ -1072,24 +948,8 @@
 /// ditto
 bool isRelative(C)(in C[] path)  @safe pure nothrow  if (isSomeChar!C)
 {
-<<<<<<< HEAD
     if (path.length == 0)  return false;
     return !isAbsolute(path);
-=======
-    auto d = getDrive(path);
-    version (Windows)
-    {
-        return d.length < path.length && isSep(path[d.length]);
-    }
-    else version (Posix)
-    {
-        return d.length < path.length && isSep(path[d.length]);
-    }
-    else
-    {
-        static assert(0);
-    }
->>>>>>> 1b5f6c9f
 }
 
 
@@ -1138,7 +998,6 @@
         assert (absolutePath("../file")    == "/foo/bar/../file");
         assert (absolutePath("/some/file") == "/some/file");
     }
-<<<<<<< HEAD
 
     version (Windows)
     {
@@ -1154,22 +1013,6 @@
     if (path.length == 0)  return null;
     if (isAbsolute(path))  return path;
     return joinPath(getcwd(), path);
-=======
-    auto myDir = getcwd;
-    if (path.startsWith(curdir))
-    {
-        auto p = path[curdir.length .. $];
-        if (p.startsWith(sep))
-            path = p[sep.length .. $];
-        else if (altsep.length && p.startsWith(altsep))
-            path = p[altsep.length .. $];
-        else if (!p.length)
-            path = null;
-    }
-    return myDir.endsWith(sep) || path.length
-        ? join(myDir, path)
-        : myDir;
->>>>>>> 1b5f6c9f
 }
 
 
@@ -1201,17 +1044,8 @@
     ---
     version (Posix)
     {
-<<<<<<< HEAD
         assert (normalize("/foo/./bar/..//baz/") == "/foo/baz");
         assert (normalize("../foo/.") == "../foo");
-=======
-        if (isabs(p2)) return p2.idup;
-        if (p1.endsWith(sep) || altsep.length && p1.endsWith(altsep))
-        {
-            return cast(string) (p1 ~ p2);
-        }
-        return cast(string) (p1 ~ sep ~ p2);
->>>>>>> 1b5f6c9f
     }
     version (Windows)
     {
@@ -1247,7 +1081,6 @@
     {
         if (s == "..")
         {
-<<<<<<< HEAD
             if (hasParents)
             {
                 assert (stackIndex > 0 && stack[stackIndex-1] != "..");
@@ -1255,23 +1088,6 @@
                 hasParents = (stackIndex > 0);
             }
             else if (!hasRoot)
-=======
-            d1 = getDrive(p1);
-            if (p1.length == d1.length)
-            {
-                p = cast(string) (p1 ~ p2);
-            }
-            else if (isSep(p2[0]))
-            {
-                if (d1.length == 0)
-                    p = p2.idup;
-                else if (isSep(p1[$ - 1]))
-                    p = cast(string) (p1 ~ p2[1 .. $]);
-                else
-                    p = cast(string) (p1 ~ p2);
-            }
-            else if (isSep(p1[$ - 1]))
->>>>>>> 1b5f6c9f
             {
                 stack[stackIndex] = s;
                 ++stackIndex;
@@ -1565,11 +1381,7 @@
 }
 body
 {
-<<<<<<< HEAD
 	size_t ni; // current character in path
-=======
-        size_t ni; // current character in filename
->>>>>>> 1b5f6c9f
 
         foreach (pi; 0 .. pattern.length)
         {
@@ -1581,13 +1393,8 @@
                     return true;
                 foreach (j; ni .. path.length)
                 {
-<<<<<<< HEAD
                     if (glob(path[j .. path.length],
                                     pattern[pi + 1 .. pattern.length]))
-=======
-                    if (fnmatch(filename[j .. $],
-                                    pattern[pi + 1 .. $]))
->>>>>>> 1b5f6c9f
                         return true;
                 }
                 return false;
@@ -1677,22 +1484,14 @@
                     return false;
                 ni++;
                 break;
-<<<<<<< HEAD
 	    }
 	}
     assert(ni >= path.length);
 	return ni == path.length;
-=======
-            }
-        }
-    assert(ni >= filename.length);
-        return ni == filename.length;
->>>>>>> 1b5f6c9f
 }
 
 unittest
 {
-<<<<<<< HEAD
     version (Windows) assert(glob("foo", "Foo"));
     version (Posix) assert(!glob("foo", "Foo"));
     assert(glob("foo", "*"));
@@ -1730,49 +1529,6 @@
     assert(glob("bar.foo", "bar.{ar,,fo}o"));
     assert(glob("bar.foo", "bar.{,ar,fo}o"));
     assert(glob("bar.o", "bar.{,ar,fo}o"));
-=======
-    debug(path) printf("path.fnmatch.unittest\n");
-
-    version (Win32)
-        assert(fnmatch("foo", "Foo"));
-    version (linux)
-        assert(!fnmatch("foo", "Foo"));
-    assert(fnmatch("foo", "*"));
-    assert(fnmatch("foo.bar", "*"));
-    assert(fnmatch("foo.bar", "*.*"));
-    assert(fnmatch("foo.bar", "foo*"));
-    assert(fnmatch("foo.bar", "f*bar"));
-    assert(fnmatch("foo.bar", "f*b*r"));
-    assert(fnmatch("foo.bar", "f???bar"));
-    assert(fnmatch("foo.bar", "[fg]???bar"));
-    assert(fnmatch("foo.bar", "[!gh]*bar"));
-
-    assert(!fnmatch("foo", "bar"));
-    assert(!fnmatch("foo", "*.*"));
-    assert(!fnmatch("foo.bar", "f*baz"));
-    assert(!fnmatch("foo.bar", "f*b*x"));
-    assert(!fnmatch("foo.bar", "[gh]???bar"));
-    assert(!fnmatch("foo.bar", "[!fg]*bar"));
-    assert(!fnmatch("foo.bar", "[fg]???baz"));
-
-    assert(fnmatch("foo.bar", "{foo,bif}.bar"));
-    assert(fnmatch("bif.bar", "{foo,bif}.bar"));
-
-    assert(fnmatch("bar.foo", "bar.{foo,bif}"));
-    assert(fnmatch("bar.bif", "bar.{foo,bif}"));
-
-    assert(fnmatch("bar.fooz", "bar.{foo,bif}z"));
-    assert(fnmatch("bar.bifz", "bar.{foo,bif}z"));
-
-    assert(fnmatch("bar.foo", "bar.{biz,,baz}foo"));
-    assert(fnmatch("bar.foo", "bar.{biz,}foo"));
-    assert(fnmatch("bar.foo", "bar.{,biz}foo"));
-    assert(fnmatch("bar.foo", "bar.{}foo"));
-
-    assert(fnmatch("bar.foo", "bar.{ar,,fo}o"));
-    assert(fnmatch("bar.foo", "bar.{,ar,fo}o"));
-    assert(fnmatch("bar.o", "bar.{,ar,fo}o"));
->>>>>>> 1b5f6c9f
 }
 
 
