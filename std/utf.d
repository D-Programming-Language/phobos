// Written in the D programming language.

/++
    Encode and decode UTF-8, UTF-16 and UTF-32 strings.

    UTF character support is restricted to
    $(D '\u0000' &lt;= character &lt;= '\U0010FFFF').

$(SCRIPT inhibitQuickIndex = 1;)
$(BOOKTABLE,
$(TR $(TH Category) $(TH Functions))
$(TR $(TD Decode) $(TD
    $(LREF decode)
    $(LREF decodeFront)
))
$(TR $(TD Lazy decode) $(TD
    $(LREF byCodeUnit)
    $(LREF byChar)
    $(LREF byWchar)
    $(LREF byDchar)
    $(LREF byUTF)
))
$(TR $(TD Encode) $(TD
    $(LREF encode)
    $(LREF toUTF8)
    $(LREF toUTF16)
    $(LREF toUTF32)
    $(LREF toUTFz)
    $(LREF toUTF16z)
))
$(TR $(TD Length) $(TD
    $(LREF codeLength)
    $(LREF count)
    $(LREF stride)
    $(LREF strideBack)
))
$(TR $(TD Index) $(TD
    $(LREF toUCSindex)
    $(LREF toUTFindex)
))
$(TR $(TD Validation) $(TD
    $(LREF isValidDchar)
    $(LREF validate)
))
$(TR $(TD Miscellaneous) $(TD
    $(LREF replacementDchar)
    $(LREF UseReplacementDchar)
    $(LREF UTFException)
))
)
    See_Also:
        $(LINK2 http://en.wikipedia.org/wiki/Unicode, Wikipedia)<br>
        $(LINK http://www.cl.cam.ac.uk/~mgk25/unicode.html#utf-8)<br>
        $(LINK http://anubis.dkuug.dk/JTC1/SC2/WG2/docs/n1335)
    Copyright: Copyright The D Language Foundation 2000 - 2012.
    License:   $(HTTP www.boost.org/LICENSE_1_0.txt, Boost License 1.0).
    Authors:   $(HTTP digitalmars.com, Walter Bright) and
               $(HTTP jmdavisprog.com, Jonathan M Davis)
    Source:    $(PHOBOSSRC std/utf.d)
   +/
module std.utf;

import std.exception : basicExceptionCtors;
import core.exception : UnicodeException;
import std.meta : AliasSeq;
import std.range.primitives;
import std.traits : isAutodecodableString, isPointer, isSomeChar,
    isSomeString, isStaticArray, Unqual;
import std.typecons : Flag, Yes, No;


/++
    Exception thrown on errors in std.utf functions.
  +/
class UTFException : UnicodeException
{
    import core.internal.string : unsignedToTempString, UnsignedStringBuf;

    uint[4] sequence;
    size_t  len;

    @safe pure nothrow @nogc
    UTFException setSequence(scope uint[] data...)
    {
        assert(data.length <= 4);

        len = data.length < 4 ? data.length : 4;
        sequence[0 .. len] = data[0 .. len];

        return this;
    }

    // FIXME: Use std.exception.basicExceptionCtors here once bug #11500 is fixed

    /**
    Standard exception constructors.
     */
    this(string msg, string file = __FILE__, size_t line = __LINE__,
         Throwable next = null) @nogc @safe pure nothrow
    {
        super(msg, 0, file, line, next);
    }
    /// ditto
    this(string msg, size_t index, string file = __FILE__,
         size_t line = __LINE__, Throwable next = null) @safe pure nothrow
    {
        UnsignedStringBuf buf = void;
        msg ~= " (at index " ~ unsignedToTempString(index, buf, 10) ~ ")";
        super(msg, index, file, line, next);
    }

    /**
    Returns:
        A `string` detailing the invalid UTF sequence.
     */
    override string toString() const
    {
        if (len == 0)
        {
            /* Exception.toString() is not marked as const, although
             * it is const-compatible.
             */
            //return super.toString();
            auto e = () @trusted { return cast(Exception) super; } ();
            return e.toString();
        }

        string result = "Invalid UTF sequence:";

        foreach (i; sequence[0 .. len])
        {
            UnsignedStringBuf buf = void;
            result ~= ' ';
            auto h = unsignedToTempString(i, buf, 16);
            if (h.length == 1)
                result ~= '0';
            result ~= h;
            result ~= 'x';
        }

        if (super.msg.length > 0)
        {
            result ~= " - ";
            result ~= super.msg;
        }

        return result;
    }
}

///
@safe unittest
{
    import std.exception : assertThrown;

    char[4] buf;
    assertThrown!UTFException(encode(buf, cast(dchar) 0xD800));
    assertThrown!UTFException(encode(buf, cast(dchar) 0xDBFF));
    assertThrown!UTFException(encode(buf, cast(dchar) 0xDC00));
    assertThrown!UTFException(encode(buf, cast(dchar) 0xDFFF));
    assertThrown!UTFException(encode(buf, cast(dchar) 0x110000));
}

/*
   Provide array of invalidly encoded UTF strings. Useful for testing.

   Params:
        Char = char, wchar, or dchar

   Returns:
        an array of invalidly encoded UTF strings
 */

package auto invalidUTFstrings(Char)() @safe pure @nogc nothrow
if (isSomeChar!Char)
{
    static if (is(Char == char))
    {
        enum x = 0xDC00;         // invalid surrogate value
        enum y = 0x110000;       // out of range

        static immutable string[8] result =
        [
            "\x80",             // not a start byte
            "\xC0",             // truncated
            "\xC0\xC0",         // invalid continuation
            "\xF0\x82\x82\xAC", // overlong
            [
              0xE0 | (x >> 12),
              0x80 | ((x >> 6) & 0x3F),
              0x80 | (x & 0x3F)
            ],
            [
              cast(char)(0xF0 | (y >> 18)),
              cast(char)(0x80 | ((y >> 12) & 0x3F)),
              cast(char)(0x80 | ((y >> 6) & 0x3F)),
              cast(char)(0x80 | (y & 0x3F))
            ],
            [
              cast(char)(0xF8 | 3),     // 5 byte encoding
              cast(char)(0x80 | 3),
              cast(char)(0x80 | 3),
              cast(char)(0x80 | 3),
              cast(char)(0x80 | 3),
            ],
            [
              cast(char)(0xFC | 3),     // 6 byte encoding
              cast(char)(0x80 | 3),
              cast(char)(0x80 | 3),
              cast(char)(0x80 | 3),
              cast(char)(0x80 | 3),
              cast(char)(0x80 | 3),
            ],
        ];

        return result[];
    }
    else static if (is(Char == wchar))
    {
        static immutable wstring[5] result =
        [
            [
              cast(wchar) 0xDC00,
            ],
            [
              cast(wchar) 0xDFFF,
            ],
            [
              cast(wchar) 0xDBFF,
              cast(wchar) 0xDBFF,
            ],
            [
              cast(wchar) 0xDBFF,
              cast(wchar) 0xE000,
            ],
            [
              cast(wchar) 0xD800,
            ],
        ];

        return result[];
    }
    else static if (is(Char == dchar))
    {
        static immutable dstring[3] result =
        [
            [ cast(dchar) 0x110000 ],
            [ cast(dchar) 0x00D800 ],
            [ cast(dchar) 0x00DFFF ],
        ];

        return result;
    }
    else
        static assert(0);
}

/++
    Check whether the given Unicode code point is valid.

    Params:
        c = code point to check

    Returns:
        `true` if and only if `c` is a valid Unicode code point

    Note:
    `'\uFFFE'` and `'\uFFFF'` are considered valid by `isValidDchar`,
    as they are permitted for internal use by an application, but they are
    not allowed for interchange by the Unicode standard.
  +/
bool isValidDchar(dchar c) pure nothrow @safe @nogc
{
    return c < 0xD800 || (c > 0xDFFF && c <= 0x10FFFF);
}

///
@safe @nogc pure nothrow unittest
{
    assert( isValidDchar(cast(dchar) 0x41));
    assert( isValidDchar(cast(dchar) 0x00));
    assert(!isValidDchar(cast(dchar) 0xD800));
    assert(!isValidDchar(cast(dchar) 0x11FFFF));
}

pure nothrow @safe @nogc unittest
{
    import std.exception;

    assertCTFEable!(
    {
    assert( isValidDchar(cast(dchar)'a') == true);
    assert( isValidDchar(cast(dchar) 0x1FFFFF) == false);

    assert(!isValidDchar(cast(dchar) 0x00D800));
    assert(!isValidDchar(cast(dchar) 0x00DBFF));
    assert(!isValidDchar(cast(dchar) 0x00DC00));
    assert(!isValidDchar(cast(dchar) 0x00DFFF));
    assert( isValidDchar(cast(dchar) 0x00FFFE));
    assert( isValidDchar(cast(dchar) 0x00FFFF));
    assert( isValidDchar(cast(dchar) 0x01FFFF));
    assert( isValidDchar(cast(dchar) 0x10FFFF));
    assert(!isValidDchar(cast(dchar) 0x110000));
    });
}


/++
    Calculate the length of the UTF sequence starting at `index`
    in `str`.

    Params:
        str = $(REF_ALTTEXT input range, isInputRange, std,range,primitives)
        of UTF code units. Must be random access if `index` is passed
        index = starting index of UTF sequence (default: `0`)

    Returns:
        The number of code units in the UTF sequence. For UTF-8, this is a
        value between 1 and 4 (as per $(HTTP tools.ietf.org/html/rfc3629#section-3, RFC 3629$(COMMA) section 3)).
        For UTF-16, it is either 1 or 2. For UTF-32, it is always 1.

    Throws:
        May throw a `UTFException` if `str[index]` is not the start of a
        valid UTF sequence.

    Note:
        `stride` will only analyze the first `str[index]` element. It
        will not fully verify the validity of the UTF sequence, nor even verify
        the presence of the sequence: it will not actually guarantee that
        $(D index + stride(str, index) <= str.length).
  +/
uint stride(S)(auto ref S str, size_t index)
if (is(S : const char[]) ||
    (isRandomAccessRange!S && is(Unqual!(ElementType!S) == char)))
{
    static if (is(typeof(str.length) : ulong))
        assert(index < str.length, "Past the end of the UTF-8 sequence");
    immutable c = str[index];

    if (c < 0x80)
        return 1;
    else
        return strideImpl(c, index);
}

/// Ditto
uint stride(S)(auto ref S str)
if (is(S : const char[]) ||
    (isInputRange!S && is(Unqual!(ElementType!S) == char)))
{
    static if (is(S : const char[]))
        immutable c = str[0];
    else
        immutable c = str.front;

    if (c < 0x80)
        return 1;
    else
        return strideImpl(c, 0);
}

@system unittest
{
    import core.exception : AssertError;
    import std.conv : to;
    import std.exception;
    import std.string : format;
    import std.traits : FunctionAttribute, functionAttributes, isSafe;
    static void test(string s, dchar c, size_t i = 0, size_t line = __LINE__)
    {
        enforce(stride(s, i) == codeLength!char(c),
                new AssertError(format("Unit test failure string: %s", s), __FILE__, line));

        enforce(stride(RandomCU!char(s), i) == codeLength!char(c),
                new AssertError(format("Unit test failure range: %s", s), __FILE__, line));

        auto refRandom = new RefRandomCU!char(s);
        immutable randLen = refRandom.length;
        enforce(stride(refRandom, i) == codeLength!char(c),
                new AssertError(format("Unit test failure rand ref range: %s", s), __FILE__, line));
        enforce(refRandom.length == randLen,
                new AssertError(format("Unit test failure rand ref range length: %s", s), __FILE__, line));

        if (i == 0)
        {
            enforce(stride(s) == codeLength!char(c),
                    new AssertError(format("Unit test failure string 0: %s", s), __FILE__, line));

            enforce(stride(InputCU!char(s)) == codeLength!char(c),
                    new AssertError(format("Unit test failure range 0: %s", s), __FILE__, line));

            auto refBidir = new RefBidirCU!char(s);
            immutable bidirLen = refBidir.length;
            enforce(stride(refBidir) == codeLength!char(c),
                    new AssertError(format("Unit test failure bidir ref range code length: %s", s), __FILE__, line));
            enforce(refBidir.length == bidirLen,
                    new AssertError(format("Unit test failure bidir ref range length: %s", s), __FILE__, line));
        }
    }

    assertCTFEable!(
    {
    test("a", 'a');
    test(" ", ' ');
    test("\u2029", '\u2029'); //paraSep
    test("\u0100", '\u0100');
    test("\u0430", '\u0430');
    test("\U00010143", '\U00010143');
    test("abcdefcdef", 'a');
    test("hello\U00010143\u0100\U00010143", 'h', 0);
    test("hello\U00010143\u0100\U00010143", 'e', 1);
    test("hello\U00010143\u0100\U00010143", 'l', 2);
    test("hello\U00010143\u0100\U00010143", 'l', 3);
    test("hello\U00010143\u0100\U00010143", 'o', 4);
    test("hello\U00010143\u0100\U00010143", '\U00010143', 5);
    test("hello\U00010143\u0100\U00010143", '\u0100', 9);
    test("hello\U00010143\u0100\U00010143", '\U00010143', 11);

    foreach (S; AliasSeq!(char[], const char[], string))
    {
        enum str = to!S("hello world");
        static assert(isSafe!({ stride(str, 0); }));
        static assert(isSafe!({ stride(str);    }));
        static assert((functionAttributes!({ stride(str, 0); }) & FunctionAttribute.pure_) != 0);
        static assert((functionAttributes!({ stride(str);    }) & FunctionAttribute.pure_) != 0);
    }
    });
}

@safe unittest // invalid start bytes
{
    import std.exception : assertThrown;
    immutable char[] invalidStartBytes = [
        0b1111_1000, // indicating a sequence length of 5
        0b1111_1100, // 6
        0b1111_1110, // 7
        0b1111_1111, // 8
        0b1000_0000, // continuation byte
    ];
    foreach (c; invalidStartBytes)
        assertThrown!UTFException(stride([c]));
}

/// Ditto
uint stride(S)(auto ref S str, size_t index)
if (is(S : const wchar[]) ||
    (isRandomAccessRange!S && is(Unqual!(ElementType!S) == wchar)))
{
    static if (is(typeof(str.length) : ulong))
        assert(index < str.length, "Past the end of the UTF-16 sequence");
    immutable uint u = str[index];
    return 1 + (u >= 0xD800 && u <= 0xDBFF);
}

/// Ditto
uint stride(S)(auto ref S str) @safe pure
if (is(S : const wchar[]))
{
    return stride(str, 0);
}

/// Ditto
uint stride(S)(auto ref S str)
if (isInputRange!S && is(Unqual!(ElementType!S) == wchar))
{
    assert(!str.empty, "UTF-16 sequence is empty");
    immutable uint u = str.front;
    return 1 + (u >= 0xD800 && u <= 0xDBFF);
}

@system unittest
{
    import core.exception : AssertError;
    import std.conv : to;
    import std.exception;
    import std.string : format;
    import std.traits : FunctionAttribute, functionAttributes, isSafe;
    static void test(wstring s, dchar c, size_t i = 0, size_t line = __LINE__)
    {
        enforce(stride(s, i) == codeLength!wchar(c),
                new AssertError(format("Unit test failure string: %s", s), __FILE__, line));

        enforce(stride(RandomCU!wchar(s), i) == codeLength!wchar(c),
                new AssertError(format("Unit test failure range: %s", s), __FILE__, line));

        auto refRandom = new RefRandomCU!wchar(s);
        immutable randLen = refRandom.length;
        enforce(stride(refRandom, i) == codeLength!wchar(c),
                new AssertError(format("Unit test failure rand ref range: %s", s), __FILE__, line));
        enforce(refRandom.length == randLen,
                new AssertError(format("Unit test failure rand ref range length: %s", s), __FILE__, line));

        if (i == 0)
        {
            enforce(stride(s) == codeLength!wchar(c),
                    new AssertError(format("Unit test failure string 0: %s", s), __FILE__, line));

            enforce(stride(InputCU!wchar(s)) == codeLength!wchar(c),
                    new AssertError(format("Unit test failure range 0: %s", s), __FILE__, line));

            auto refBidir = new RefBidirCU!wchar(s);
            immutable bidirLen = refBidir.length;
            enforce(stride(refBidir) == codeLength!wchar(c),
                    new AssertError(format("Unit test failure bidir ref range code length: %s", s), __FILE__, line));
            enforce(refBidir.length == bidirLen,
                    new AssertError(format("Unit test failure bidir ref range length: %s", s), __FILE__, line));
        }
    }

    assertCTFEable!(
    {
    test("a", 'a');
    test(" ", ' ');
    test("\u2029", '\u2029'); //paraSep
    test("\u0100", '\u0100');
    test("\u0430", '\u0430');
    test("\U00010143", '\U00010143');
    test("abcdefcdef", 'a');
    test("hello\U00010143\u0100\U00010143", 'h', 0);
    test("hello\U00010143\u0100\U00010143", 'e', 1);
    test("hello\U00010143\u0100\U00010143", 'l', 2);
    test("hello\U00010143\u0100\U00010143", 'l', 3);
    test("hello\U00010143\u0100\U00010143", 'o', 4);
    test("hello\U00010143\u0100\U00010143", '\U00010143', 5);
    test("hello\U00010143\u0100\U00010143", '\u0100', 7);
    test("hello\U00010143\u0100\U00010143", '\U00010143', 8);

    foreach (S; AliasSeq!(wchar[], const wchar[], wstring))
    {
        enum str = to!S("hello world");
        static assert(isSafe!(() => stride(str, 0)));
        static assert(isSafe!(() => stride(str)   ));
        static assert((functionAttributes!(() => stride(str, 0)) & FunctionAttribute.pure_) != 0);
        static assert((functionAttributes!(() => stride(str)   ) & FunctionAttribute.pure_) != 0);
    }
    });
}

/// Ditto
uint stride(S)(auto ref S str, size_t index = 0)
if (is(S : const dchar[]) ||
    (isInputRange!S && is(Unqual!(ElementEncodingType!S) == dchar)))
{
    static if (is(typeof(str.length) : ulong))
        assert(index < str.length, "Past the end of the UTF-32 sequence");
    else
        assert(!str.empty, "UTF-32 sequence is empty.");
    return 1;
}

///
@safe unittest
{
    assert("a".stride == 1);
    assert("λ".stride == 2);
    assert("aλ".stride == 1);
    assert("aλ".stride(1) == 2);
    assert("𐐷".stride == 4);
}

@system unittest
{
    import core.exception : AssertError;
    import std.conv : to;
    import std.exception;
    import std.string : format;
    import std.traits : FunctionAttribute, functionAttributes, isSafe;
    static void test(dstring s, dchar c, size_t i = 0, size_t line = __LINE__)
    {
        enforce(stride(s, i) == codeLength!dchar(c),
                new AssertError(format("Unit test failure string: %s", s), __FILE__, line));

        enforce(stride(RandomCU!dchar(s), i) == codeLength!dchar(c),
                new AssertError(format("Unit test failure range: %s", s), __FILE__, line));

        auto refRandom = new RefRandomCU!dchar(s);
        immutable randLen = refRandom.length;
        enforce(stride(refRandom, i) == codeLength!dchar(c),
                new AssertError(format("Unit test failure rand ref range: %s", s), __FILE__, line));
        enforce(refRandom.length == randLen,
                new AssertError(format("Unit test failure rand ref range length: %s", s), __FILE__, line));

        if (i == 0)
        {
            enforce(stride(s) == codeLength!dchar(c),
                    new AssertError(format("Unit test failure string 0: %s", s), __FILE__, line));

            enforce(stride(InputCU!dchar(s)) == codeLength!dchar(c),
                    new AssertError(format("Unit test failure range 0: %s", s), __FILE__, line));

            auto refBidir = new RefBidirCU!dchar(s);
            immutable bidirLen = refBidir.length;
            enforce(stride(refBidir) == codeLength!dchar(c),
                    new AssertError(format("Unit test failure bidir ref range code length: %s", s), __FILE__, line));
            enforce(refBidir.length == bidirLen,
                    new AssertError(format("Unit test failure bidir ref range length: %s", s), __FILE__, line));
        }
    }

    assertCTFEable!(
    {
    test("a", 'a');
    test(" ", ' ');
    test("\u2029", '\u2029'); //paraSep
    test("\u0100", '\u0100');
    test("\u0430", '\u0430');
    test("\U00010143", '\U00010143');
    test("abcdefcdef", 'a');
    test("hello\U00010143\u0100\U00010143", 'h', 0);
    test("hello\U00010143\u0100\U00010143", 'e', 1);
    test("hello\U00010143\u0100\U00010143", 'l', 2);
    test("hello\U00010143\u0100\U00010143", 'l', 3);
    test("hello\U00010143\u0100\U00010143", 'o', 4);
    test("hello\U00010143\u0100\U00010143", '\U00010143', 5);
    test("hello\U00010143\u0100\U00010143", '\u0100', 6);
    test("hello\U00010143\u0100\U00010143", '\U00010143', 7);

    foreach (S; AliasSeq!(dchar[], const dchar[], dstring))
    {
        enum str = to!S("hello world");
        static assert(isSafe!(() => stride(str, 0)));
        static assert(isSafe!(() => stride(str)   ));
        static assert((functionAttributes!(() => stride(str, 0)) & FunctionAttribute.pure_) != 0);
        static assert((functionAttributes!(() => stride(str)   ) & FunctionAttribute.pure_) != 0);
    }
    });
}

private uint strideImpl(char c, size_t index) @trusted pure
in { assert(c & 0x80); }
do
{
    import core.bitop : bsr;
    immutable msbs = 7 - bsr((~uint(c)) & 0xFF);
    if (c == 0xFF || msbs < 2 || msbs > 4)
        throw new UTFException("Invalid UTF-8 sequence", index);
    return msbs;
}

/++
    Calculate the length of the UTF sequence ending one code unit before
    `index` in `str`.

    Params:
        str = bidirectional range of UTF code units. Must be random access if
        `index` is passed
        index = index one past end of UTF sequence (default: `str.length`)

    Returns:
        The number of code units in the UTF sequence. For UTF-8, this is a
        value between 1 and 4 (as per $(HTTP tools.ietf.org/html/rfc3629#section-3, RFC 3629$(COMMA) section 3)).
        For UTF-16, it is either 1 or 2. For UTF-32, it is always 1.

    Throws:
        May throw a `UTFException` if `str[index]` is not one past the
        end of a valid UTF sequence.

    Note:
        `strideBack` will only analyze the element at $(D str[index - 1])
        element. It will not fully verify the validity of the UTF sequence, nor
        even verify the presence of the sequence: it will not actually
        guarantee that $(D strideBack(str, index) <= index).
  +/
uint strideBack(S)(auto ref S str, size_t index)
if (is(S : const char[]) ||
    (isRandomAccessRange!S && is(Unqual!(ElementType!S) == char)))
{
    static if (is(typeof(str.length) : ulong))
        assert(index <= str.length, "Past the end of the UTF-8 sequence");
    assert(index > 0, "Not the end of the UTF-8 sequence");

    if ((str[index-1] & 0b1100_0000) != 0b1000_0000)
        return 1;

    if (index >= 4) //single verification for most common case
    {
        static foreach (i; 2 .. 5)
        {
            if ((str[index-i] & 0b1100_0000) != 0b1000_0000)
                return i;
        }
    }
    else
    {
        static foreach (i; 2 .. 4)
        {
            if (index >= i && (str[index-i] & 0b1100_0000) != 0b1000_0000)
                return i;
        }
    }
    throw new UTFException("Not the end of the UTF sequence", index);
}

/// Ditto
uint strideBack(S)(auto ref S str)
if (is(S : const char[]) ||
    (isRandomAccessRange!S && hasLength!S && is(Unqual!(ElementType!S) == char)))
{
    return strideBack(str, str.length);
}

/// Ditto
uint strideBack(S)(auto ref S str)
if (isBidirectionalRange!S && is(Unqual!(ElementType!S) == char) && !isRandomAccessRange!S)
{
    assert(!str.empty, "Past the end of the UTF-8 sequence");
    auto temp = str.save;
    foreach (i; AliasSeq!(1, 2, 3, 4))
    {
        if ((temp.back & 0b1100_0000) != 0b1000_0000)
            return i;
        temp.popBack();
        if (temp.empty)
            break;
    }
    throw new UTFException("The last code unit is not the end of the UTF-8 sequence");
}

@system unittest
{
    import core.exception : AssertError;
    import std.conv : to;
    import std.exception;
    import std.string : format;
    import std.traits : FunctionAttribute, functionAttributes, isSafe;
    static void test(string s, dchar c, size_t i = size_t.max, size_t line = __LINE__)
    {
        enforce(strideBack(s, i == size_t.max ? s.length : i) == codeLength!char(c),
                new AssertError(format("Unit test failure string: %s", s), __FILE__, line));

        enforce(strideBack(RandomCU!char(s), i == size_t.max ? s.length : i) == codeLength!char(c),
                new AssertError(format("Unit test failure range: %s", s), __FILE__, line));

        auto refRandom = new RefRandomCU!char(s);
        immutable randLen = refRandom.length;
        enforce(strideBack(refRandom, i == size_t.max ? s.length : i) == codeLength!char(c),
                new AssertError(format("Unit test failure rand ref range: %s", s), __FILE__, line));
        enforce(refRandom.length == randLen,
                new AssertError(format("Unit test failure rand ref range length: %s", s), __FILE__, line));

        if (i == size_t.max)
        {
            enforce(strideBack(s) == codeLength!char(c),
                    new AssertError(format("Unit test failure string code length: %s", s), __FILE__, line));

            enforce(strideBack(BidirCU!char(s)) == codeLength!char(c),
                    new AssertError(format("Unit test failure range code length: %s", s), __FILE__, line));

            auto refBidir = new RefBidirCU!char(s);
            immutable bidirLen = refBidir.length;
            enforce(strideBack(refBidir) == codeLength!char(c),
                    new AssertError(format("Unit test failure bidir ref range code length: %s", s), __FILE__, line));
            enforce(refBidir.length == bidirLen,
                    new AssertError(format("Unit test failure bidir ref range length: %s", s), __FILE__, line));
        }
    }

    assertCTFEable!(
    {
    test("a", 'a');
    test(" ", ' ');
    test("\u2029", '\u2029'); //paraSep
    test("\u0100", '\u0100');
    test("\u0430", '\u0430');
    test("\U00010143", '\U00010143');
    test("abcdefcdef", 'f');
    test("\U00010143\u0100\U00010143hello", 'o', 15);
    test("\U00010143\u0100\U00010143hello", 'l', 14);
    test("\U00010143\u0100\U00010143hello", 'l', 13);
    test("\U00010143\u0100\U00010143hello", 'e', 12);
    test("\U00010143\u0100\U00010143hello", 'h', 11);
    test("\U00010143\u0100\U00010143hello", '\U00010143', 10);
    test("\U00010143\u0100\U00010143hello", '\u0100', 6);
    test("\U00010143\u0100\U00010143hello", '\U00010143', 4);

    foreach (S; AliasSeq!(char[], const char[], string))
    {
        enum str = to!S("hello world");
        static assert(isSafe!({ strideBack(str, 0); }));
        static assert(isSafe!({ strideBack(str);    }));
        static assert((functionAttributes!({ strideBack(str, 0); }) & FunctionAttribute.pure_) != 0);
        static assert((functionAttributes!({ strideBack(str);    }) & FunctionAttribute.pure_) != 0);
    }
    });
}

//UTF-16 is self synchronizing: The length of strideBack can be found from
//the value of a single wchar
/// Ditto
uint strideBack(S)(auto ref S str, size_t index)
if (is(S : const wchar[]) ||
    (isRandomAccessRange!S && is(Unqual!(ElementType!S) == wchar)))
{
    static if (is(typeof(str.length) : ulong))
        assert(index <= str.length, "Past the end of the UTF-16 sequence");
    assert(index > 0, "Not the end of a UTF-16 sequence");

    immutable c2 = str[index-1];
    return 1 + (0xDC00 <= c2 && c2 < 0xE000);
}

/// Ditto
uint strideBack(S)(auto ref S str)
if (is(S : const wchar[]) ||
    (isBidirectionalRange!S && is(Unqual!(ElementType!S) == wchar)))
{
    assert(!str.empty, "UTF-16 sequence is empty");

    static if (is(S : const(wchar)[]))
        immutable c2 = str[$ - 1];
    else
        immutable c2 = str.back;

    return 1 + (0xDC00 <= c2 && c2 <= 0xE000);
}

@system unittest
{
    import core.exception : AssertError;
    import std.conv : to;
    import std.exception;
    import std.string : format;
    import std.traits : FunctionAttribute, functionAttributes, isSafe;
    static void test(wstring s, dchar c, size_t i = size_t.max, size_t line = __LINE__)
    {
        enforce(strideBack(s, i == size_t.max ? s.length : i) == codeLength!wchar(c),
                new AssertError(format("Unit test failure string: %s", s), __FILE__, line));

        enforce(strideBack(RandomCU!wchar(s), i == size_t.max ? s.length : i) == codeLength!wchar(c),
                new AssertError(format("Unit test failure range: %s", s), __FILE__, line));

        auto refRandom = new RefRandomCU!wchar(s);
        immutable randLen = refRandom.length;
        enforce(strideBack(refRandom, i == size_t.max ? s.length : i) == codeLength!wchar(c),
                new AssertError(format("Unit test failure rand ref range: %s", s), __FILE__, line));
        enforce(refRandom.length == randLen,
                new AssertError(format("Unit test failure rand ref range length: %s", s), __FILE__, line));

        if (i == size_t.max)
        {
            enforce(strideBack(s) == codeLength!wchar(c),
                    new AssertError(format("Unit test failure string code length: %s", s), __FILE__, line));

            enforce(strideBack(BidirCU!wchar(s)) == codeLength!wchar(c),
                    new AssertError(format("Unit test failure range code length: %s", s), __FILE__, line));

            auto refBidir = new RefBidirCU!wchar(s);
            immutable bidirLen = refBidir.length;
            enforce(strideBack(refBidir) == codeLength!wchar(c),
                    new AssertError(format("Unit test failure bidir ref range code length: %s", s), __FILE__, line));
            enforce(refBidir.length == bidirLen,
                    new AssertError(format("Unit test failure bidir ref range length: %s", s), __FILE__, line));
        }
    }

    assertCTFEable!(
    {
    test("a", 'a');
    test(" ", ' ');
    test("\u2029", '\u2029'); //paraSep
    test("\u0100", '\u0100');
    test("\u0430", '\u0430');
    test("\U00010143", '\U00010143');
    test("abcdefcdef", 'f');
    test("\U00010143\u0100\U00010143hello", 'o', 10);
    test("\U00010143\u0100\U00010143hello", 'l', 9);
    test("\U00010143\u0100\U00010143hello", 'l', 8);
    test("\U00010143\u0100\U00010143hello", 'e', 7);
    test("\U00010143\u0100\U00010143hello", 'h', 6);
    test("\U00010143\u0100\U00010143hello", '\U00010143', 5);
    test("\U00010143\u0100\U00010143hello", '\u0100', 3);
    test("\U00010143\u0100\U00010143hello", '\U00010143', 2);

    foreach (S; AliasSeq!(wchar[], const wchar[], wstring))
    {
        enum str = to!S("hello world");
        static assert(isSafe!(() => strideBack(str, 0)));
        static assert(isSafe!(() => strideBack(str)   ));
        static assert((functionAttributes!(() => strideBack(str, 0)) & FunctionAttribute.pure_) != 0);
        static assert((functionAttributes!(() => strideBack(str)   ) & FunctionAttribute.pure_) != 0);
    }
    });
}

/// Ditto
uint strideBack(S)(auto ref S str, size_t index)
if (isRandomAccessRange!S && is(Unqual!(ElementEncodingType!S) == dchar))
{
    static if (is(typeof(str.length) : ulong))
        assert(index <= str.length, "Past the end of the UTF-32 sequence");
    assert(index > 0, "Not the end of the UTF-32 sequence");
    return 1;
}

/// Ditto
uint strideBack(S)(auto ref S str)
if (isBidirectionalRange!S && is(Unqual!(ElementEncodingType!S) == dchar))
{
    assert(!str.empty, "Empty UTF-32 sequence");
    return 1;
}

///
@safe unittest
{
    assert("a".strideBack == 1);
    assert("λ".strideBack == 2);
    assert("aλ".strideBack == 2);
    assert("aλ".strideBack(1) == 1);
    assert("𐐷".strideBack == 4);
}

@system unittest
{
    import core.exception : AssertError;
    import std.conv : to;
    import std.exception;
    import std.string : format;
    import std.traits : FunctionAttribute, functionAttributes, isSafe;
    static void test(dstring s, dchar c, size_t i = size_t.max, size_t line = __LINE__)
    {
        enforce(strideBack(s, i == size_t.max ? s.length : i) == codeLength!dchar(c),
                new AssertError(format("Unit test failure string: %s", s), __FILE__, line));

        enforce(strideBack(RandomCU!dchar(s), i == size_t.max ? s.length : i) == codeLength!dchar(c),
                new AssertError(format("Unit test failure range: %s", s), __FILE__, line));

        auto refRandom = new RefRandomCU!dchar(s);
        immutable randLen = refRandom.length;
        enforce(strideBack(refRandom, i == size_t.max ? s.length : i) == codeLength!dchar(c),
                new AssertError(format("Unit test failure rand ref range: %s", s), __FILE__, line));
        enforce(refRandom.length == randLen,
                new AssertError(format("Unit test failure rand ref range length: %s", s), __FILE__, line));

        if (i == size_t.max)
        {
            enforce(strideBack(s) == codeLength!dchar(c),
                    new AssertError(format("Unit test failure string code length: %s", s), __FILE__, line));

            enforce(strideBack(BidirCU!dchar(s)) == codeLength!dchar(c),
                    new AssertError(format("Unit test failure range code length: %s", s), __FILE__, line));

            auto refBidir = new RefBidirCU!dchar(s);
            immutable bidirLen = refBidir.length;
            enforce(strideBack(refBidir) == codeLength!dchar(c),
                    new AssertError(format("Unit test failure bidir ref range code length: %s", s), __FILE__, line));
            enforce(refBidir.length == bidirLen,
                    new AssertError(format("Unit test failure bidir ref range length: %s", s), __FILE__, line));
        }
    }

    assertCTFEable!(
    {
    test("a", 'a');
    test(" ", ' ');
    test("\u2029", '\u2029'); //paraSep
    test("\u0100", '\u0100');
    test("\u0430", '\u0430');
    test("\U00010143", '\U00010143');
    test("abcdefcdef", 'f');
    test("\U00010143\u0100\U00010143hello", 'o', 8);
    test("\U00010143\u0100\U00010143hello", 'l', 7);
    test("\U00010143\u0100\U00010143hello", 'l', 6);
    test("\U00010143\u0100\U00010143hello", 'e', 5);
    test("\U00010143\u0100\U00010143hello", 'h', 4);
    test("\U00010143\u0100\U00010143hello", '\U00010143', 3);
    test("\U00010143\u0100\U00010143hello", '\u0100', 2);
    test("\U00010143\u0100\U00010143hello", '\U00010143', 1);

    foreach (S; AliasSeq!(dchar[], const dchar[], dstring))
    {
        enum str = to!S("hello world");
        static assert(isSafe!(() => strideBack(str, 0)));
        static assert(isSafe!(() => strideBack(str)   ));
        static assert((functionAttributes!(() => strideBack(str, 0)) & FunctionAttribute.pure_) != 0);
        static assert((functionAttributes!(() => strideBack(str)   ) & FunctionAttribute.pure_) != 0);
    }
    });
}


/++
    Given `index` into `str` and assuming that `index` is at the start
    of a UTF sequence, `toUCSindex` determines the number of UCS characters
    up to `index`. So, `index` is the index of a code unit at the
    beginning of a code point, and the return value is how many code points into
    the string that that code point is.
  +/
size_t toUCSindex(C)(const(C)[] str, size_t index) @safe pure
if (isSomeChar!C)
{
    static if (is(Unqual!C == dchar))
        return index;
    else
    {
        size_t n = 0;
        size_t j = 0;

        for (; j < index; ++n)
            j += stride(str, j);

        if (j > index)
        {
            static if (is(Unqual!C == char))
                throw new UTFException("Invalid UTF-8 sequence", index);
            else
                throw new UTFException("Invalid UTF-16 sequence", index);
        }

        return n;
    }
}

///
@safe unittest
{
    assert(toUCSindex(`hello world`, 7) == 7);
    assert(toUCSindex(`hello world`w, 7) == 7);
    assert(toUCSindex(`hello world`d, 7) == 7);

    assert(toUCSindex(`Ma Chérie`, 7) == 6);
    assert(toUCSindex(`Ma Chérie`w, 7) == 7);
    assert(toUCSindex(`Ma Chérie`d, 7) == 7);

    assert(toUCSindex(`さいごの果実 / ミツバチと科学者`, 9) == 3);
    assert(toUCSindex(`さいごの果実 / ミツバチと科学者`w, 9) == 9);
    assert(toUCSindex(`さいごの果実 / ミツバチと科学者`d, 9) == 9);
}


/++
    Given a UCS index `n` into `str`, returns the UTF index.
    So, `n` is how many code points into the string the code point is, and
    the array index of the code unit is returned.
  +/
size_t toUTFindex(C)(const(C)[] str, size_t n) @safe pure
if (isSomeChar!C)
{
    static if (is(Unqual!C == dchar))
    {
        return n;
    }
    else
    {
        size_t i;
        while (n--)
        {
            i += stride(str, i);
        }
        return i;
    }
}

///
@safe unittest
{
    assert(toUTFindex(`hello world`, 7) == 7);
    assert(toUTFindex(`hello world`w, 7) == 7);
    assert(toUTFindex(`hello world`d, 7) == 7);

    assert(toUTFindex(`Ma Chérie`, 6) == 7);
    assert(toUTFindex(`Ma Chérie`w, 7) == 7);
    assert(toUTFindex(`Ma Chérie`d, 7) == 7);

    assert(toUTFindex(`さいごの果実 / ミツバチと科学者`, 3) == 9);
    assert(toUTFindex(`さいごの果実 / ミツバチと科学者`w, 9) == 9);
    assert(toUTFindex(`さいごの果実 / ミツバチと科学者`d, 9) == 9);
}


/* =================== Decode ======================= */

/// Whether or not to replace invalid UTF with $(LREF replacementDchar)
alias UseReplacementDchar = Flag!"useReplacementDchar";

// Reduce distinct instantiations of decodeImpl.
private template TypeForDecode(T)
{
    import std.traits : isDynamicArray;
    static if (isDynamicArray!T && is(T : E[], E) && __traits(isArithmetic, E) && !is(E == shared))
        alias TypeForDecode = const(Unqual!E)[];
    else
        alias TypeForDecode = T;
}

/++
    Decodes and returns the code point starting at `str[index]`. `index`
    is advanced to one past the decoded code point. If the code point is not
    well-formed, then a `UTFException` is thrown and `index` remains
    unchanged.

    decode will only work with strings and random access ranges of code units
    with length and slicing, whereas $(LREF decodeFront) will work with any
    input range of code units.

    Params:
        useReplacementDchar = if invalid UTF, return replacementDchar rather than throwing
        str = input string or indexable Range
        index = starting index into s[]; incremented by number of code units processed

    Returns:
        decoded character

    Throws:
        $(LREF UTFException) if `str[index]` is not the start of a valid UTF
        sequence and useReplacementDchar is `No.useReplacementDchar`
  +/
dchar decode(UseReplacementDchar useReplacementDchar = No.useReplacementDchar, S)(auto ref S str, ref size_t index)
if (!isSomeString!S &&
    isRandomAccessRange!S && hasSlicing!S && hasLength!S && isSomeChar!(ElementType!S))
in
{
    assert(index < str.length, "Attempted to decode past the end of a string");
}
out (result)
{
    assert(isValidDchar(result));
}
do
{
    if (str[index] < codeUnitLimit!S)
        return str[index++];
    else
        return decodeImpl!(true, useReplacementDchar)(cast(TypeForDecode!S) str, index);
}

/// ditto
dchar decode(UseReplacementDchar useReplacementDchar = No.useReplacementDchar, S)(
auto ref S str, ref size_t index) @trusted pure
if (isSomeString!S)
in
{
    assert(index < str.length, "Attempted to decode past the end of a string");
}
out (result)
{
    assert(isValidDchar(result));
}
do
{
    if (str[index] < codeUnitLimit!S)
        return str[index++];
    else
        return decodeImpl!(true, useReplacementDchar)(cast(TypeForDecode!S) str, index);
}

///
@safe pure unittest
{
    size_t i;

    assert("a".decode(i) == 'a' && i == 1);
    i = 0;
    assert("å".decode(i) == 'å' && i == 2);
    i = 1;
    assert("aå".decode(i) == 'å' && i == 3);
    i = 0;
    assert("å"w.decode(i) == 'å' && i == 1);

    // ë as a multi-code point grapheme
    i = 0;
    assert("e\u0308".decode(i) == 'e' && i == 1);
    // ë as a single code point grapheme
    i = 0;
    assert("ë".decode(i) == 'ë' && i == 2);
    i = 0;
    assert("ë"w.decode(i) == 'ë' && i == 1);
}

/++
    `decodeFront` is a variant of $(LREF decode) which specifically decodes
    the first code point. Unlike $(LREF decode), `decodeFront` accepts any
    $(REF_ALTTEXT input range, isInputRange, std,range,primitives)
    of code units (rather than just a string or random access
    range). It also takes the range by `ref` and pops off the elements as it
    decodes them. If `numCodeUnits` is passed in, it gets set to the number
    of code units which were in the code point which was decoded.

    Params:
        useReplacementDchar = if invalid UTF, return replacementDchar rather than throwing
        str = input string or indexable Range
        numCodeUnits = set to number of code units processed

    Returns:
        decoded character

    Throws:
        $(LREF UTFException) if `str.front` is not the start of a valid UTF
        sequence. If an exception is thrown, then there is no guarantee as to
        the number of code units which were popped off, as it depends on the
        type of range being used and how many code units had to be popped off
        before the code point was determined to be invalid.
  +/
dchar decodeFront(UseReplacementDchar useReplacementDchar = No.useReplacementDchar, S)(
ref S str, out size_t numCodeUnits)
if (!isSomeString!S && isInputRange!S && isSomeChar!(ElementType!S))
in
{
    assert(!str.empty);
}
out (result)
{
    assert(isValidDchar(result));
}
do
{
    immutable fst = str.front;

    if (fst < codeUnitLimit!S)
    {
        str.popFront();
        numCodeUnits = 1;
        return fst;
    }
    else
    {
        //@@@BUG@@@ 14447 forces canIndex to be done outside of decodeImpl, which
        //is undesirable, since not all overloads of decodeImpl need it. So, it
        //should be moved back into decodeImpl once bug# 8521 has been fixed.
        enum canIndex = isRandomAccessRange!S && hasSlicing!S && hasLength!S;
        immutable retval = decodeImpl!(canIndex, useReplacementDchar)(cast(TypeForDecode!S) str, numCodeUnits);

        // The other range types were already popped by decodeImpl.
        static if (isRandomAccessRange!S && hasSlicing!S && hasLength!S)
            str = str[numCodeUnits .. str.length];

        return retval;
    }
}

/// ditto
dchar decodeFront(UseReplacementDchar useReplacementDchar = No.useReplacementDchar, S)(
ref S str, out size_t numCodeUnits) @trusted pure
if (isSomeString!S)
in
{
    assert(!str.empty);
}
out (result)
{
    assert(isValidDchar(result));
}
do
{
    if (str[0] < codeUnitLimit!S)
    {
        numCodeUnits = 1;
        immutable retval = str[0];
        str = str[1 .. $];
        return retval;
    }
    else
    {
        immutable retval = decodeImpl!(true, useReplacementDchar)(cast(TypeForDecode!S) str, numCodeUnits);
        str = str[numCodeUnits .. $];
        return retval;
    }
}

/++ Ditto +/
dchar decodeFront(UseReplacementDchar useReplacementDchar = No.useReplacementDchar, S)(ref S str)
if (isInputRange!S && isSomeChar!(ElementType!S))
{
    size_t numCodeUnits;
    return decodeFront!useReplacementDchar(str, numCodeUnits);
}

///
@safe pure unittest
{
    import std.range.primitives;
    string str = "Hello, World!";

    assert(str.decodeFront == 'H' && str == "ello, World!");
    str = "å";
    assert(str.decodeFront == 'å' && str.empty);
    str = "å";
    size_t i;
    assert(str.decodeFront(i) == 'å' && i == 2 && str.empty);
}

/++
    `decodeBack` is a variant of $(LREF decode) which specifically decodes
    the last code point. Unlike $(LREF decode), `decodeBack` accepts any
    bidirectional range of code units (rather than just a string or random access
    range). It also takes the range by `ref` and pops off the elements as it
    decodes them. If `numCodeUnits` is passed in, it gets set to the number
    of code units which were in the code point which was decoded.

    Params:
        useReplacementDchar = if invalid UTF, return `replacementDchar` rather than throwing
        str = input string or bidirectional Range
        numCodeUnits = gives the number of code units processed

    Returns:
        A decoded UTF character.

    Throws:
        $(LREF UTFException) if `str.back` is not the end of a valid UTF
        sequence. If an exception is thrown, the `str` itself remains unchanged,
        but there is no guarantee as to the value of `numCodeUnits` (when passed).
  +/
dchar decodeBack(UseReplacementDchar useReplacementDchar = No.useReplacementDchar, S)(
    ref S str, out size_t numCodeUnits)
if (isSomeString!S)
in
{
    assert(!str.empty);
}
out (result)
{
    assert(isValidDchar(result));
}
do
{
    if (str[$ - 1] < codeUnitLimit!S)
    {
        numCodeUnits = 1;
        immutable retval = str[$ - 1];
        str = str[0 .. $ - 1];
        return retval;
    }
    else
    {
        numCodeUnits = strideBack(str);
        immutable newLength = str.length - numCodeUnits;
        size_t index = newLength;
        immutable retval = decodeImpl!(true, useReplacementDchar)(cast(TypeForDecode!S) str, index);
        str = str[0 .. newLength];
        return retval;
    }
}

/++ Ditto +/
dchar decodeBack(UseReplacementDchar useReplacementDchar = No.useReplacementDchar, S)(
    ref S str, out size_t numCodeUnits)
if (!isSomeString!S && isSomeChar!(ElementType!S) && isBidirectionalRange!S
    && ((isRandomAccessRange!S && hasLength!S) || !isRandomAccessRange!S))
in
{
    assert(!str.empty);
}
out (result)
{
    assert(isValidDchar(result));
}
do
{
    if (str.back < codeUnitLimit!S)
    {
        numCodeUnits = 1;
        immutable retval = str.back;
        str.popBack();
        return retval;
    }
    else
    {
        numCodeUnits = strideBack(str);
        static if (isRandomAccessRange!S)
        {
            size_t index = str.length - numCodeUnits;
            immutable retval = decodeImpl!(true, useReplacementDchar)(cast(TypeForDecode!S) str, index);
            str.popBackExactly(numCodeUnits);
            return retval;
        }
        else
        {
            alias Char = Unqual!(ElementType!S);
            Char[4] codeUnits;
            S tmp = str.save;
            for (size_t i = numCodeUnits; i > 0; )
            {
                codeUnits[--i] = tmp.back;
                tmp.popBack();
            }
            const Char[] codePoint = codeUnits[0 .. numCodeUnits];
            size_t index = 0;
            immutable retval = decodeImpl!(true, useReplacementDchar)(
                cast(TypeForDecode!(typeof(codePoint))) codePoint, index);
            str = tmp;
            return retval;
        }
    }
}

/++ Ditto +/
dchar decodeBack(UseReplacementDchar useReplacementDchar = No.useReplacementDchar, S)(ref S str)
if (isSomeString!S
    || (isRandomAccessRange!S && hasLength!S && isSomeChar!(ElementType!S))
    || (!isRandomAccessRange!S && isBidirectionalRange!S && isSomeChar!(ElementType!S)))
in
{
    assert(!str.empty);
}
out (result)
{
    assert(isValidDchar(result));
}
do
{
    size_t numCodeUnits;
    return decodeBack!useReplacementDchar(str, numCodeUnits);
}

///
@system pure unittest
{
    import std.range.primitives;
    string str = "Hello, World!";

    assert(str.decodeBack == '!' && str == "Hello, World");
    str = "å";
    assert(str.decodeBack == 'å' && str.empty);
    str = "å";
    size_t i;
    assert(str.decodeBack(i) == 'å' && i == 2 && str.empty);
}

// Gives the maximum value that a code unit for the given range type can hold.
package template codeUnitLimit(S)
if (isSomeChar!(ElementEncodingType!S))
{
    static if (is(Unqual!(ElementEncodingType!S) == char))
        enum char codeUnitLimit = 0x80;
    else static if (is(Unqual!(ElementEncodingType!S) == wchar))
        enum wchar codeUnitLimit = 0xD800;
    else
        enum dchar codeUnitLimit = 0xD800;
}

/*
 * For strings, this function does its own bounds checking to give a
 * more useful error message when attempting to decode past the end of a string.
 * Subsequently it uses a pointer instead of an array to avoid
 * redundant bounds checking.
 *
 * The three overloads of this operate on chars, wchars, and dchars.
 *
 * Params:
 *      canIndex = if S is indexable
 *      useReplacementDchar = if invalid UTF, return replacementDchar rather than throwing
 *      str = input string or Range
 *      index = starting index into s[]; incremented by number of code units processed
 *
 * Returns:
 *      decoded character
 */
private dchar decodeImpl(bool canIndex, UseReplacementDchar useReplacementDchar = No.useReplacementDchar, S)(
    auto ref S str, ref size_t index)
if (
    is(S : const char[]) || (isInputRange!S && is(Unqual!(ElementEncodingType!S) == char)))
{
    /* The following encodings are valid, except for the 5 and 6 byte
     * combinations:
     *  0xxxxxxx
     *  110xxxxx 10xxxxxx
     *  1110xxxx 10xxxxxx 10xxxxxx
     *  11110xxx 10xxxxxx 10xxxxxx 10xxxxxx
     *  111110xx 10xxxxxx 10xxxxxx 10xxxxxx 10xxxxxx
     *  1111110x 10xxxxxx 10xxxxxx 10xxxxxx 10xxxxxx 10xxxxxx
     */

    /* Dchar bitmask for different numbers of UTF-8 code units.
     */
    alias bitMask = AliasSeq!((1 << 7) - 1, (1 << 11) - 1, (1 << 16) - 1, (1 << 21) - 1);

    static if (is(S : const char[]))
        auto pstr = str.ptr + index;    // this is what makes decodeImpl() @system code
    else static if (isRandomAccessRange!S && hasSlicing!S && hasLength!S)
        auto pstr = str[index .. str.length];
    else
        alias pstr = str;

    //@@@BUG@@@ 14447 forces this to be done outside of decodeImpl
    //enum canIndex = is(S : const char[]) || (isRandomAccessRange!S && hasSlicing!S && hasLength!S);

    static if (canIndex)
    {
        immutable length = str.length - index;
        ubyte fst = pstr[0];
    }
    else
    {
        ubyte fst = pstr.front;
        pstr.popFront();
    }

    static if (!useReplacementDchar)
    {
        static if (canIndex)
        {
            static UTFException exception(S)(S str, string msg)
            {
                uint[4] sequence = void;
                size_t i;

                do
                {
                    sequence[i] = str[i];
                } while (++i < str.length && i < 4 && (str[i] & 0xC0) == 0x80);

                return new UTFException(msg, i).setSequence(sequence[0 .. i]);
            }
        }

        UTFException invalidUTF()
        {
            static if (canIndex)
               return exception(pstr[0 .. length], "Invalid UTF-8 sequence");
            else
            {
                //We can't include the invalid sequence with input strings without
                //saving each of the code units along the way, and we can't do it with
                //forward ranges without saving the entire range. Both would incur a
                //cost for the decoding of every character just to provide a better
                //error message for the (hopefully) rare case when an invalid UTF-8
                //sequence is encountered, so we don't bother trying to include the
                //invalid sequence here, unlike with strings and sliceable ranges.
               return new UTFException("Invalid UTF-8 sequence");
            }
        }

        UTFException outOfBounds()
        {
            static if (canIndex)
               return exception(pstr[0 .. length], "Attempted to decode past the end of a string");
            else
               return new UTFException("Attempted to decode past the end of a string");
        }
    }

    if ((fst & 0b1100_0000) != 0b1100_0000)
    {
        static if (useReplacementDchar)
        {
            ++index;            // always consume bad input to avoid infinite loops
            return replacementDchar;
        }
        else
            throw invalidUTF(); // starter must have at least 2 first bits set
    }
    ubyte tmp = void;
    dchar d = fst; // upper control bits are masked out later
    fst <<= 1;

    foreach (i; AliasSeq!(1, 2, 3))
    {

        static if (canIndex)
        {
            if (i == length)
            {
                static if (useReplacementDchar)
                {
                    index += i;
                    return replacementDchar;
                }
                else
                    throw outOfBounds();
            }
        }
        else
        {
            if (pstr.empty)
            {
                static if (useReplacementDchar)
                {
                    index += i;
                    return replacementDchar;
                }
                else
                    throw outOfBounds();
            }
        }

        static if (canIndex)
            tmp = pstr[i];
        else
        {
            tmp = pstr.front;
            pstr.popFront();
        }

        if ((tmp & 0xC0) != 0x80)
        {
            static if (useReplacementDchar)
            {
                index += i + 1;
                return replacementDchar;
            }
            else
                throw invalidUTF();
        }

        d = (d << 6) | (tmp & 0x3F);
        fst <<= 1;

        if (!(fst & 0x80)) // no more bytes
        {
            d &= bitMask[i]; // mask out control bits

            // overlong, could have been encoded with i bytes
            if ((d & ~bitMask[i - 1]) == 0)
            {
                static if (useReplacementDchar)
                {
                    index += i + 1;
                    return replacementDchar;
                }
                else
                    throw invalidUTF();
            }

            // check for surrogates only needed for 3 bytes
            static if (i == 2)
            {
                if (!isValidDchar(d))
                {
                    static if (useReplacementDchar)
                    {
                        index += i + 1;
                        return replacementDchar;
                    }
                    else
                        throw invalidUTF();
                }
            }

            index += i + 1;
            static if (i == 3)
            {
                if (d > dchar.max)
                {
                    static if (useReplacementDchar)
                        d = replacementDchar;
                    else
                        throw invalidUTF();
                }
            }
            return d;
        }
    }

    static if (useReplacementDchar)
    {
        index += 4;             // read 4 chars by now
        return replacementDchar;
    }
    else
        throw invalidUTF();
}

@safe pure @nogc nothrow
unittest
{
    // Add tests for useReplacemendDchar == yes path

    static struct R
    {
      @safe pure @nogc nothrow:
        this(string s) { this.s = s; }
        @property bool empty() { return idx == s.length; }
        @property char front() { return s[idx]; }
        void popFront() { ++idx; }
        size_t idx;
        string s;
    }

    foreach (s; invalidUTFstrings!char())
    {
        auto r = R(s);
        size_t index;
        dchar dc = decodeImpl!(false, Yes.useReplacementDchar)(r, index);
        assert(dc == replacementDchar);
        assert(1 <= index && index <= s.length);
    }
}

private dchar decodeImpl(bool canIndex, UseReplacementDchar useReplacementDchar = No.useReplacementDchar, S)
(auto ref S str, ref size_t index)
if (is(S : const wchar[]) || (isInputRange!S && is(Unqual!(ElementEncodingType!S) == wchar)))
{
    static if (is(S : const wchar[]))
        auto pstr = str.ptr + index;
    else static if (isRandomAccessRange!S && hasSlicing!S && hasLength!S)
        auto pstr = str[index .. str.length];
    else
        alias pstr = str;

    //@@@BUG@@@ 14447 forces this to be done outside of decodeImpl
    //enum canIndex = is(S : const wchar[]) || (isRandomAccessRange!S && hasSlicing!S && hasLength!S);

    static if (canIndex)
    {
        immutable length = str.length - index;
        uint u = pstr[0];
    }
    else
    {
        uint u = pstr.front;
        pstr.popFront();
    }

    static if (!useReplacementDchar)
    {
        UTFException exception(string msg)
        {
            static if (canIndex)
                return new UTFException(msg).setSequence(pstr[0]);
            else
                return new UTFException(msg);
        }
    }

    // The < case must be taken care of before decodeImpl is called.
    assert(u >= 0xD800);

    if (u <= 0xDBFF)
    {
        static if (canIndex)
            immutable onlyOneCodeUnit = length == 1;
        else
            immutable onlyOneCodeUnit = pstr.empty;

        if (onlyOneCodeUnit)
        {
            static if (useReplacementDchar)
            {
                ++index;
                return replacementDchar;
            }
            else
                throw exception("surrogate UTF-16 high value past end of string");
        }

        static if (canIndex)
            immutable uint u2 = pstr[1];
        else
        {
            immutable uint u2 = pstr.front;
            pstr.popFront();
        }

        if (u2 < 0xDC00 || u2 > 0xDFFF)
        {
            static if (useReplacementDchar)
                u = replacementDchar;
            else
                throw exception("surrogate UTF-16 low value out of range");
        }
        else
            u = ((u - 0xD7C0) << 10) + (u2 - 0xDC00);
        ++index;
    }
    else if (u >= 0xDC00 && u <= 0xDFFF)
    {
        static if (useReplacementDchar)
            u = replacementDchar;
        else
            throw exception("unpaired surrogate UTF-16 value");
    }
    ++index;

    // Note: u+FFFE and u+FFFF are specifically permitted by the
    // Unicode standard for application internal use (see isValidDchar)

    return cast(dchar) u;
}

@safe pure @nogc nothrow
unittest
{
    // Add tests for useReplacemendDchar == true path

    static struct R
    {
      @safe pure @nogc nothrow:
        this(wstring s) { this.s = s; }
        @property bool empty() { return idx == s.length; }
        @property wchar front() { return s[idx]; }
        void popFront() { ++idx; }
        size_t idx;
        wstring s;
    }

    foreach (s; invalidUTFstrings!wchar())
    {
        auto r = R(s);
        size_t index;
        dchar dc = decodeImpl!(false, Yes.useReplacementDchar)(r, index);
        assert(dc == replacementDchar);
        assert(1 <= index && index <= s.length);
    }
}

private dchar decodeImpl(bool canIndex, UseReplacementDchar useReplacementDchar = No.useReplacementDchar, S)(
    auto ref S str, ref size_t index)
if (is(S : const dchar[]) || (isInputRange!S && is(Unqual!(ElementEncodingType!S) == dchar)))
{
    static if (is(S : const dchar[]))
        auto pstr = str.ptr;
    else
        alias pstr = str;

    static if (is(S : const dchar[]) || isRandomAccessRange!S)
    {
        dchar dc = pstr[index];
        if (!isValidDchar(dc))
        {
            static if (useReplacementDchar)
                dc = replacementDchar;
            else
                throw new UTFException("Invalid UTF-32 value").setSequence(dc);
        }
        ++index;
        return dc;
    }
    else
    {
        dchar dc = pstr.front;
        if (!isValidDchar(dc))
        {
            static if (useReplacementDchar)
                dc = replacementDchar;
            else
                throw new UTFException("Invalid UTF-32 value").setSequence(dc);
        }
        ++index;
        pstr.popFront();
        return dc;
    }
}

@safe pure @nogc nothrow
unittest
{
    // Add tests for useReplacemendDchar == true path

    static struct R
    {
      @safe pure @nogc nothrow:
        this(dstring s) { this.s = s; }
        @property bool empty() { return idx == s.length; }
        @property dchar front() { return s[idx]; }
        void popFront() { ++idx; }
        size_t idx;
        dstring s;
    }

    foreach (s; invalidUTFstrings!dchar())
    {
        auto r = R(s);
        size_t index;
        dchar dc = decodeImpl!(false, Yes.useReplacementDchar)(r, index);
        assert(dc == replacementDchar);
        assert(1 <= index && index <= s.length);
    }
}


version (unittest) private void testDecode(R)(R range,
                                             size_t index,
                                             dchar expectedChar,
                                             size_t expectedIndex,
                                             size_t line = __LINE__)
{
    import core.exception : AssertError;
    import std.exception : enforce;
    import std.string : format;

    static if (hasLength!R)
        immutable lenBefore = range.length;

    static if (isRandomAccessRange!R)
    {
        {
            immutable result = decode(range, index);
            enforce(result == expectedChar,
                    new AssertError(format("decode: Wrong character: %s", result), __FILE__, line));
            enforce(index == expectedIndex,
                    new AssertError(format("decode: Wrong index: %s", index), __FILE__, line));
            static if (hasLength!R)
            {
                enforce(range.length == lenBefore,
                        new AssertError(format("decode: length changed: %s", range.length), __FILE__, line));
            }
        }
    }
}

version (unittest) private void testDecodeFront(R)(ref R range,
                                                  dchar expectedChar,
                                                  size_t expectedNumCodeUnits,
                                                  size_t line = __LINE__)
{
    import core.exception : AssertError;
    import std.exception : enforce;
    import std.string : format;

    static if (hasLength!R)
        immutable lenBefore = range.length;

    size_t numCodeUnits;
    immutable result = decodeFront(range, numCodeUnits);
    enforce(result == expectedChar,
            new AssertError(format("decodeFront: Wrong character: %s", result), __FILE__, line));
    enforce(numCodeUnits == expectedNumCodeUnits,
            new AssertError(format("decodeFront: Wrong numCodeUnits: %s", numCodeUnits), __FILE__, line));

    static if (hasLength!R)
    {
        enforce(range.length == lenBefore - numCodeUnits,
                new AssertError(format("decodeFront: wrong length: %s", range.length), __FILE__, line));
    }
}

version (unittest) private void testDecodeBack(R)(ref R range,
                                                 dchar expectedChar,
                                                 size_t expectedNumCodeUnits,
                                                 size_t line = __LINE__)
{
    // This condition is to allow unit testing all `decode` functions together
    static if (!isBidirectionalRange!R)
        return;
    else
    {
        import core.exception : AssertError;
        import std.exception : enforce;
        import std.string : format;

        static if (hasLength!R)
            immutable lenBefore = range.length;

        size_t numCodeUnits;
        immutable result = decodeBack(range, numCodeUnits);
        enforce(result == expectedChar,
                new AssertError(format("decodeBack: Wrong character: %s", result), __FILE__, line));
        enforce(numCodeUnits == expectedNumCodeUnits,
                new AssertError(format("decodeBack: Wrong numCodeUnits: %s", numCodeUnits), __FILE__, line));

        static if (hasLength!R)
        {
            enforce(range.length == lenBefore - numCodeUnits,
                    new AssertError(format("decodeBack: wrong length: %s", range.length), __FILE__, line));
        }
    }
}

version (unittest) private void testAllDecode(R)(R range,
                                                dchar expectedChar,
                                                size_t expectedIndex,
                                                size_t line = __LINE__)
{
    testDecode(range, 0, expectedChar, expectedIndex, line);
    static if (isBidirectionalRange!R)
    {
        auto rangeCopy = range.save;
        testDecodeBack(rangeCopy, expectedChar, expectedIndex, line);
    }
    testDecodeFront(range, expectedChar, expectedIndex, line);
}

version (unittest) private void testBadDecode(R)(R range, size_t index, size_t line = __LINE__)
{
    import core.exception : AssertError;
    import std.exception : assertThrown, enforce;
    import std.string : format;

    immutable initialIndex = index;

    static if (hasLength!R)
        immutable lenBefore = range.length;

    static if (isRandomAccessRange!R)
    {
        assertThrown!UTFException(decode(range, index), null, __FILE__, line);
        enforce(index == initialIndex,
                new AssertError(format("decode: Wrong index: %s", index), __FILE__, line));
        static if (hasLength!R)
        {
            enforce(range.length == lenBefore,
                    new AssertError(format("decode: length changed:", range.length), __FILE__, line));
        }
    }

    if (initialIndex == 0)
        assertThrown!UTFException(decodeFront(range, index), null, __FILE__, line);
}

version (unittest) private void testBadDecodeBack(R)(R range, size_t line = __LINE__)
{
    // This condition is to allow unit testing all `decode` functions together
    static if (!isBidirectionalRange!R)
        return;
    else
    {
        import core.exception : AssertError;
        import std.exception : assertThrown, enforce;
        import std.string : format;

        static if (hasLength!R)
            immutable lenBefore = range.length;

        static if (isRandomAccessRange!R)
        {
            assertThrown!UTFException(decodeBack(range), null, __FILE__, line);
            static if (hasLength!R)
            {
                enforce(range.length == lenBefore,
                        new AssertError(format("decodeBack: length changed:", range.length), __FILE__, line));
            }
        }
    }
}

@system unittest
{
    import std.conv : to;
    import std.exception;

    assertCTFEable!(
    {
    foreach (S; AliasSeq!(to!string, InputCU!char, RandomCU!char,
                          (string s) => new RefBidirCU!char(s),
                          (string s) => new RefRandomCU!char(s)))
    {
        enum sHasLength = hasLength!(typeof(S("abcd")));

        {
            auto range = S("abcd");
            testDecode(range, 0, 'a', 1);
            testDecode(range, 1, 'b', 2);
            testDecodeFront(range, 'a', 1);
            testDecodeFront(range, 'b', 1);
            assert(decodeFront(range) == 'c');
            assert(decodeFront(range) == 'd');
        }

        {
            auto range = S("ウェブサイト");
            testDecode(range, 0, 'ウ', 3);
            testDecode(range, 3, 'ェ', 6);
            testDecodeFront(range, 'ウ', 3);
            testDecodeFront(range, 'ェ', 3);
            assert(decodeFront(range) == 'ブ');
            assert(decodeFront(range) == 'サ');
        }

        {
            auto range = S("abcd");
            testDecodeBack(range, 'd', 1);
            testDecodeBack(range, 'c', 1);
            testDecodeBack(range, 'b', 1);
            testDecodeBack(range, 'a', 1);
        }

        {
            auto range = S("ウェブサイト");
            testDecodeBack(range, 'ト', 3);
            testDecodeBack(range, 'イ', 3);
            testDecodeBack(range, 'サ', 3);
            testDecodeBack(range, 'ブ', 3);
        }

        testAllDecode(S("\xC2\xA9"), '\u00A9', 2);
        testAllDecode(S("\xE2\x89\xA0"), '\u2260', 3);

        foreach (str; ["\xE2\x89", // too short
                       "\xC0\x8A",
                       "\xE0\x80\x8A",
                       "\xF0\x80\x80\x8A",
                       "\xF8\x80\x80\x80\x8A",
                       "\xFC\x80\x80\x80\x80\x8A"])
        {
            testBadDecode(S(str), 0);
            testBadDecode(S(str), 1);
            testBadDecodeBack(S(str));
        }

        //Invalid UTF-8 sequence where the first code unit is valid.
        testAllDecode(S("\xEF\xBF\xBE"), cast(dchar) 0xFFFE, 3);
        testAllDecode(S("\xEF\xBF\xBF"), cast(dchar) 0xFFFF, 3);

        //Invalid UTF-8 sequence where the first code unit isn't valid.
        foreach (str; ["\xED\xA0\x80",
                       "\xED\xAD\xBF",
                       "\xED\xAE\x80",
                       "\xED\xAF\xBF",
                       "\xED\xB0\x80",
                       "\xED\xBE\x80",
                       "\xED\xBF\xBF"])
        {
            testBadDecode(S(str), 0);
            testBadDecodeBack(S(str));
        }
    }
    });
}

@system unittest
{
    import std.conv : to;
    import std.exception;
    assertCTFEable!(
    {
    foreach (S; AliasSeq!(to!wstring, InputCU!wchar, RandomCU!wchar,
                          (wstring s) => new RefBidirCU!wchar(s),
                          (wstring s) => new RefRandomCU!wchar(s)))
    {
        testAllDecode(S([cast(wchar) 0x1111]), cast(dchar) 0x1111, 1);
        testAllDecode(S([cast(wchar) 0xD800, cast(wchar) 0xDC00]), cast(dchar) 0x10000, 2);
        testAllDecode(S([cast(wchar) 0xDBFF, cast(wchar) 0xDFFF]), cast(dchar) 0x10FFFF, 2);
        testAllDecode(S([cast(wchar) 0xFFFE]), cast(dchar) 0xFFFE, 1);
        testAllDecode(S([cast(wchar) 0xFFFF]), cast(dchar) 0xFFFF, 1);

        testBadDecode(S([ cast(wchar) 0xD801 ]), 0);
        testBadDecode(S([ cast(wchar) 0xD800, cast(wchar) 0x1200 ]), 0);

        testBadDecodeBack(S([ cast(wchar) 0xD801 ]));
        testBadDecodeBack(S([ cast(wchar) 0x0010, cast(wchar) 0xD800 ]));

        {
            auto range = S("ウェブサイト");
            testDecode(range, 0, 'ウ', 1);
            testDecode(range, 1, 'ェ', 2);
            testDecodeFront(range, 'ウ', 1);
            testDecodeFront(range, 'ェ', 1);
            assert(decodeFront(range) == 'ブ');
            assert(decodeFront(range) == 'サ');
        }

        {
            auto range = S("ウェブサイト");
            testDecodeBack(range, 'ト', 1);
            testDecodeBack(range, 'イ', 1);
            testDecodeBack(range, 'サ', 1);
            testDecodeBack(range, 'ブ', 1);
        }
    }

    foreach (S; AliasSeq!(to!wstring, RandomCU!wchar, (wstring s) => new RefRandomCU!wchar(s)))
    {
        auto str = S([cast(wchar) 0xD800, cast(wchar) 0xDC00,
                      cast(wchar) 0x1400,
                      cast(wchar) 0xDAA7, cast(wchar) 0xDDDE]);
        testDecode(str, 0, cast(dchar) 0x10000, 2);
        testDecode(str, 2, cast(dchar) 0x1400, 3);
        testDecode(str, 3, cast(dchar) 0xB9DDE, 5);
        testDecodeBack(str, cast(dchar) 0xB9DDE, 2);
        testDecodeBack(str, cast(dchar) 0x1400, 1);
        testDecodeBack(str, cast(dchar) 0x10000, 2);
    }
    });
}

@system unittest
{
    import std.conv : to;
    import std.exception;
    assertCTFEable!(
    {
    foreach (S; AliasSeq!(to!dstring, RandomCU!dchar, InputCU!dchar,
                          (dstring s) => new RefBidirCU!dchar(s),
                          (dstring s) => new RefRandomCU!dchar(s)))
    {
        testAllDecode(S([cast(dchar) 0x1111]), cast(dchar) 0x1111, 1);
        testAllDecode(S([cast(dchar) 0x10000]), cast(dchar) 0x10000, 1);
        testAllDecode(S([cast(dchar) 0x10FFFF]), cast(dchar) 0x10FFFF, 1);
        testAllDecode(S([cast(dchar) 0xFFFE]), cast(dchar) 0xFFFE, 1);
        testAllDecode(S([cast(dchar) 0xFFFF]), cast(dchar) 0xFFFF, 1);

        testBadDecode(S([cast(dchar) 0xD800]), 0);
        testBadDecode(S([cast(dchar) 0xDFFE]), 0);
        testBadDecode(S([cast(dchar) 0x110000]), 0);

        testBadDecodeBack(S([cast(dchar) 0xD800]));
        testBadDecodeBack(S([cast(dchar) 0xDFFE]));
        testBadDecodeBack(S([cast(dchar) 0x110000]));

        {
            auto range = S("ウェブサイト");
            testDecode(range, 0, 'ウ', 1);
            testDecode(range, 1, 'ェ', 2);
            testDecodeFront(range, 'ウ', 1);
            testDecodeFront(range, 'ェ', 1);
            assert(decodeFront(range) == 'ブ');
            assert(decodeFront(range) == 'サ');
        }

        {
            auto range = S("ウェブサイト");
            testDecodeBack(range, 'ト', 1);
            testDecodeBack(range, 'イ', 1);
            testDecodeBack(range, 'サ', 1);
            testDecodeBack(range, 'ブ', 1);
        }
    }

    foreach (S; AliasSeq!(to!dstring, RandomCU!dchar, (dstring s) => new RefRandomCU!dchar(s)))
    {
        auto str = S([cast(dchar) 0x10000, cast(dchar) 0x1400, cast(dchar) 0xB9DDE]);
        testDecode(str, 0, 0x10000, 1);
        testDecode(str, 1, 0x1400, 2);
        testDecode(str, 2, 0xB9DDE, 3);
        testDecodeBack(str, cast(dchar) 0xB9DDE, 1);
        testDecodeBack(str, cast(dchar) 0x1400, 1);
        testDecodeBack(str, cast(dchar) 0x10000, 1);
    }
    });
}

@safe unittest
{
    import std.exception;
    import std.traits : FunctionAttribute, functionAttributes, isSafe;
    assertCTFEable!(
    {
    foreach (S; AliasSeq!( char[], const( char)[],  string,
                          wchar[], const(wchar)[], wstring,
                          dchar[], const(dchar)[], dstring))
    {
        static assert(isSafe!({ S str; size_t i = 0; decode(str, i);      }));
        static assert(isSafe!({ S str; size_t i = 0; decodeFront(str, i); }));
        static assert(isSafe!({ S str; decodeFront(str); }));
        static assert((functionAttributes!({ S str; size_t i = 0; decode(str, i); }) & FunctionAttribute.pure_) != 0);
        static assert((functionAttributes!({
            S str; size_t i = 0; decodeFront(str, i);
        }) & FunctionAttribute.pure_) != 0);
        static assert((functionAttributes!({ S str; decodeFront(str); }) & FunctionAttribute.pure_) != 0);
        static assert((functionAttributes!({
            S str; size_t i = 0; decodeBack(str, i);
        }) & FunctionAttribute.pure_) != 0);
        static assert((functionAttributes!({ S str; decodeBack(str); }) & FunctionAttribute.pure_) != 0);
    }
    });
}

@safe unittest
{
    import std.exception;
    char[4] val;
    val[0] = 0b1111_0111;
    val[1] = 0b1011_1111;
    val[2] = 0b1011_1111;
    val[3] = 0b1011_1111;
    size_t i = 0;
    assertThrown!UTFException((){ dchar ch = decode(val[], i); }());
}
/* =================== Encode ======================= */

private dchar _utfException(UseReplacementDchar useReplacementDchar)(string msg, dchar c)
{
    static if (useReplacementDchar)
        return replacementDchar;
    else
        throw new UTFException(msg).setSequence(c);
}

/++
    Encodes `c` into the static array, `buf`, and returns the actual
    length of the encoded character (a number between `1` and `4` for
    `char[4]` buffers and a number between `1` and `2` for
    `wchar[2]` buffers).

    Throws:
        `UTFException` if `c` is not a valid UTF code point.
  +/
size_t encode(UseReplacementDchar useReplacementDchar = No.useReplacementDchar)(
    out char[4] buf, dchar c) @safe pure
{
    if (c <= 0x7F)
    {
        assert(isValidDchar(c));
        buf[0] = cast(char) c;
        return 1;
    }
    if (c <= 0x7FF)
    {
        assert(isValidDchar(c));
        buf[0] = cast(char)(0xC0 | (c >> 6));
        buf[1] = cast(char)(0x80 | (c & 0x3F));
        return 2;
    }
    if (c <= 0xFFFF)
    {
        if (0xD800 <= c && c <= 0xDFFF)
            c = _utfException!useReplacementDchar("Encoding a surrogate code point in UTF-8", c);

        assert(isValidDchar(c));
    L3:
        buf[0] = cast(char)(0xE0 | (c >> 12));
        buf[1] = cast(char)(0x80 | ((c >> 6) & 0x3F));
        buf[2] = cast(char)(0x80 | (c & 0x3F));
        return 3;
    }
    if (c <= 0x10FFFF)
    {
        assert(isValidDchar(c));
        buf[0] = cast(char)(0xF0 | (c >> 18));
        buf[1] = cast(char)(0x80 | ((c >> 12) & 0x3F));
        buf[2] = cast(char)(0x80 | ((c >> 6) & 0x3F));
        buf[3] = cast(char)(0x80 | (c & 0x3F));
        return 4;
    }

    assert(!isValidDchar(c));
    c = _utfException!useReplacementDchar("Encoding an invalid code point in UTF-8", c);
    goto L3;
}

///
@safe unittest
{
    import std.exception : assertThrown;
    import std.typecons : Yes;

    char[4] buf;

    assert(encode(buf, '\u0000') == 1 && buf[0 .. 1] == "\u0000");
    assert(encode(buf, '\u007F') == 1 && buf[0 .. 1] == "\u007F");
    assert(encode(buf, '\u0080') == 2 && buf[0 .. 2] == "\u0080");
    assert(encode(buf, '\uE000') == 3 && buf[0 .. 3] == "\uE000");
    assert(encode(buf, 0xFFFE) == 3 && buf[0 .. 3] == "\xEF\xBF\xBE");
    assertThrown!UTFException(encode(buf, cast(dchar) 0x110000));

    encode!(Yes.useReplacementDchar)(buf, cast(dchar) 0x110000);
    auto slice = buf[];
    assert(slice.decodeFront == replacementDchar);
}

///
@safe unittest
{
    import std.exception : assertThrown;
    import std.typecons : Yes;

    wchar[2] buf;

    assert(encode(buf, '\u0000') == 1 && buf[0 .. 1] == "\u0000");
    assert(encode(buf, '\uD7FF') == 1 && buf[0 .. 1] == "\uD7FF");
    assert(encode(buf, '\uE000') == 1 && buf[0 .. 1] == "\uE000");
    assert(encode(buf, '\U00010000') == 2 && buf[0 .. 2] == "\U00010000");
    assert(encode(buf, '\U0010FFFF') == 2 && buf[0 .. 2] == "\U0010FFFF");
    assertThrown!UTFException(encode(buf, cast(dchar) 0xD800));

    encode!(Yes.useReplacementDchar)(buf, cast(dchar) 0x110000);
    auto slice = buf[];
    assert(slice.decodeFront == replacementDchar);
}

///
@safe unittest
{
    import std.exception : assertThrown;
    import std.typecons : Yes;

    dchar[1] buf;

    assert(encode(buf, '\u0000') == 1 && buf[0] == '\u0000');
    assert(encode(buf, '\uD7FF') == 1 && buf[0] == '\uD7FF');
    assert(encode(buf, '\uE000') == 1 && buf[0] == '\uE000');
    assert(encode(buf, '\U0010FFFF') == 1 && buf[0] == '\U0010FFFF');
    assertThrown!UTFException(encode(buf, cast(dchar) 0xD800));

    encode!(Yes.useReplacementDchar)(buf, cast(dchar) 0x110000);
    assert(buf[0] == replacementDchar);
}

@safe unittest
{
    import std.exception;
    assertCTFEable!(
    {
    char[4] buf;

    assert(encode(buf, '\u0000') == 1 && buf[0 .. 1] == "\u0000");
    assert(encode(buf, '\u007F') == 1 && buf[0 .. 1] == "\u007F");
    assert(encode(buf, '\u0080') == 2 && buf[0 .. 2] == "\u0080");
    assert(encode(buf, '\u07FF') == 2 && buf[0 .. 2] == "\u07FF");
    assert(encode(buf, '\u0800') == 3 && buf[0 .. 3] == "\u0800");
    assert(encode(buf, '\uD7FF') == 3 && buf[0 .. 3] == "\uD7FF");
    assert(encode(buf, '\uE000') == 3 && buf[0 .. 3] == "\uE000");
    assert(encode(buf, 0xFFFE) == 3 && buf[0 .. 3] == "\xEF\xBF\xBE");
    assert(encode(buf, 0xFFFF) == 3 && buf[0 .. 3] == "\xEF\xBF\xBF");
    assert(encode(buf, '\U00010000') == 4 && buf[0 .. 4] == "\U00010000");
    assert(encode(buf, '\U0010FFFF') == 4 && buf[0 .. 4] == "\U0010FFFF");

    assertThrown!UTFException(encode(buf, cast(dchar) 0xD800));
    assertThrown!UTFException(encode(buf, cast(dchar) 0xDBFF));
    assertThrown!UTFException(encode(buf, cast(dchar) 0xDC00));
    assertThrown!UTFException(encode(buf, cast(dchar) 0xDFFF));
    assertThrown!UTFException(encode(buf, cast(dchar) 0x110000));

    assert(encode!(Yes.useReplacementDchar)(buf, cast(dchar) 0x110000) == buf.stride);
    assert(buf.front == replacementDchar);
    });
}


/// Ditto
size_t encode(UseReplacementDchar useReplacementDchar = No.useReplacementDchar)(
    out wchar[2] buf, dchar c) @safe pure
{
    if (c <= 0xFFFF)
    {
        if (0xD800 <= c && c <= 0xDFFF)
            c = _utfException!useReplacementDchar("Encoding an isolated surrogate code point in UTF-16", c);

        assert(isValidDchar(c));
    L1:
        buf[0] = cast(wchar) c;
        return 1;
    }
    if (c <= 0x10FFFF)
    {
        assert(isValidDchar(c));
        buf[0] = cast(wchar)((((c - 0x10000) >> 10) & 0x3FF) + 0xD800);
        buf[1] = cast(wchar)(((c - 0x10000) & 0x3FF) + 0xDC00);
        return 2;
    }

    c = _utfException!useReplacementDchar("Encoding an invalid code point in UTF-16", c);
    goto L1;
}

@safe unittest
{
    import std.exception;
    assertCTFEable!(
    {
    wchar[2] buf;

    assert(encode(buf, '\u0000') == 1 && buf[0 .. 1] == "\u0000");
    assert(encode(buf, '\uD7FF') == 1 && buf[0 .. 1] == "\uD7FF");
    assert(encode(buf, '\uE000') == 1 && buf[0 .. 1] == "\uE000");
    assert(encode(buf, 0xFFFE) == 1 && buf[0] == 0xFFFE);
    assert(encode(buf, 0xFFFF) == 1 && buf[0] == 0xFFFF);
    assert(encode(buf, '\U00010000') == 2 && buf[0 .. 2] == "\U00010000");
    assert(encode(buf, '\U0010FFFF') == 2 && buf[0 .. 2] == "\U0010FFFF");

    assertThrown!UTFException(encode(buf, cast(dchar) 0xD800));
    assertThrown!UTFException(encode(buf, cast(dchar) 0xDBFF));
    assertThrown!UTFException(encode(buf, cast(dchar) 0xDC00));
    assertThrown!UTFException(encode(buf, cast(dchar) 0xDFFF));
    assertThrown!UTFException(encode(buf, cast(dchar) 0x110000));

    assert(encode!(Yes.useReplacementDchar)(buf, cast(dchar) 0x110000) == buf.stride);
    assert(buf.front == replacementDchar);
    });
}


/// Ditto
size_t encode(UseReplacementDchar useReplacementDchar = No.useReplacementDchar)(
    out dchar[1] buf, dchar c) @safe pure
{
    if ((0xD800 <= c && c <= 0xDFFF) || 0x10FFFF < c)
        c = _utfException!useReplacementDchar("Encoding an invalid code point in UTF-32", c);
    else
        assert(isValidDchar(c));
    buf[0] = c;
    return 1;
}

@safe unittest
{
    import std.exception;
    assertCTFEable!(
    {
    dchar[1] buf;

    encode(buf, '\u0000'); assert(buf[0] == '\u0000');
    encode(buf, '\uD7FF'); assert(buf[0] == '\uD7FF');
    encode(buf, '\uE000'); assert(buf[0] == '\uE000');
    encode(buf, 0xFFFE ); assert(buf[0] == 0xFFFE);
    encode(buf, 0xFFFF ); assert(buf[0] == 0xFFFF);
    encode(buf, '\U0010FFFF'); assert(buf[0] == '\U0010FFFF');

    assertThrown!UTFException(encode(buf, cast(dchar) 0xD800));
    assertThrown!UTFException(encode(buf, cast(dchar) 0xDBFF));
    assertThrown!UTFException(encode(buf, cast(dchar) 0xDC00));
    assertThrown!UTFException(encode(buf, cast(dchar) 0xDFFF));
    assertThrown!UTFException(encode(buf, cast(dchar) 0x110000));

    assert(encode!(Yes.useReplacementDchar)(buf, cast(dchar) 0x110000) == buf.stride);
    assert(buf.front == replacementDchar);
    });
}


/++
    Encodes `c` in `str`'s encoding and appends it to `str`.

    Throws:
        `UTFException` if `c` is not a valid UTF code point.
  +/
void encode(UseReplacementDchar useReplacementDchar = No.useReplacementDchar)(
    ref char[] str, dchar c) @safe pure
{
    char[] r = str;

    if (c <= 0x7F)
    {
        assert(isValidDchar(c));
        r ~= cast(char) c;
    }
    else
    {
        char[4] buf;
        uint L;

        if (c <= 0x7FF)
        {
            assert(isValidDchar(c));
            buf[0] = cast(char)(0xC0 | (c >> 6));
            buf[1] = cast(char)(0x80 | (c & 0x3F));
            L = 2;
        }
        else if (c <= 0xFFFF)
        {
            if (0xD800 <= c && c <= 0xDFFF)
                c = _utfException!useReplacementDchar("Encoding a surrogate code point in UTF-8", c);

            assert(isValidDchar(c));
        L3:
            buf[0] = cast(char)(0xE0 | (c >> 12));
            buf[1] = cast(char)(0x80 | ((c >> 6) & 0x3F));
            buf[2] = cast(char)(0x80 | (c & 0x3F));
            L = 3;
        }
        else if (c <= 0x10FFFF)
        {
            assert(isValidDchar(c));
            buf[0] = cast(char)(0xF0 | (c >> 18));
            buf[1] = cast(char)(0x80 | ((c >> 12) & 0x3F));
            buf[2] = cast(char)(0x80 | ((c >> 6) & 0x3F));
            buf[3] = cast(char)(0x80 | (c & 0x3F));
            L = 4;
        }
        else
        {
            assert(!isValidDchar(c));
            c = _utfException!useReplacementDchar("Encoding an invalid code point in UTF-8", c);
            goto L3;
        }
        r ~= buf[0 .. L];
    }
    str = r;
}

///
@safe unittest
{
    char[] s = "abcd".dup;
    dchar d1 = 'a';
    dchar d2 = 'ø';

    encode(s, d1);
    assert(s.length == 5);
    assert(s == "abcda");
    encode(s, d2);
    assert(s.length == 7);
    assert(s == "abcdaø");
}

@safe unittest
{
    import std.exception;

    assertCTFEable!(
    {
    char[] s = "abcd".dup;
    encode(s, cast(dchar)'a');
    assert(s.length == 5);
    assert(s == "abcda");

    encode(s, cast(dchar)'\u00A9');
    assert(s.length == 7);
    assert(s == "abcda\xC2\xA9");
    //assert(s == "abcda\u00A9");   // BUG: fix compiler

    encode(s, cast(dchar)'\u2260');
    assert(s.length == 10);
    assert(s == "abcda\xC2\xA9\xE2\x89\xA0");
    });
}

@safe unittest
{
    import std.exception;
    assertCTFEable!(
    {
    char[] buf;

    encode(buf, '\u0000'); assert(buf[0 .. $] == "\u0000");
    encode(buf, '\u007F'); assert(buf[1 .. $] == "\u007F");
    encode(buf, '\u0080'); assert(buf[2 .. $] == "\u0080");
    encode(buf, '\u07FF'); assert(buf[4 .. $] == "\u07FF");
    encode(buf, '\u0800'); assert(buf[6 .. $] == "\u0800");
    encode(buf, '\uD7FF'); assert(buf[9 .. $] == "\uD7FF");
    encode(buf, '\uE000'); assert(buf[12 .. $] == "\uE000");
    encode(buf, 0xFFFE); assert(buf[15 .. $] == "\xEF\xBF\xBE");
    encode(buf, 0xFFFF); assert(buf[18 .. $] == "\xEF\xBF\xBF");
    encode(buf, '\U00010000'); assert(buf[21 .. $] == "\U00010000");
    encode(buf, '\U0010FFFF'); assert(buf[25 .. $] == "\U0010FFFF");

    assertThrown!UTFException(encode(buf, cast(dchar) 0xD800));
    assertThrown!UTFException(encode(buf, cast(dchar) 0xDBFF));
    assertThrown!UTFException(encode(buf, cast(dchar) 0xDC00));
    assertThrown!UTFException(encode(buf, cast(dchar) 0xDFFF));
    assertThrown!UTFException(encode(buf, cast(dchar) 0x110000));

    assert(buf.back != replacementDchar);
    encode!(Yes.useReplacementDchar)(buf, cast(dchar) 0x110000);
    assert(buf.back == replacementDchar);
    });
}

/// ditto
void encode(UseReplacementDchar useReplacementDchar = No.useReplacementDchar)(
    ref wchar[] str, dchar c) @safe pure
{
    wchar[] r = str;

    if (c <= 0xFFFF)
    {
        if (0xD800 <= c && c <= 0xDFFF)
            c = _utfException!useReplacementDchar("Encoding an isolated surrogate code point in UTF-16", c);

        assert(isValidDchar(c));
    L1:
        r ~= cast(wchar) c;
    }
    else if (c <= 0x10FFFF)
    {
        wchar[2] buf;

        assert(isValidDchar(c));
        buf[0] = cast(wchar)((((c - 0x10000) >> 10) & 0x3FF) + 0xD800);
        buf[1] = cast(wchar)(((c - 0x10000) & 0x3FF) + 0xDC00);
        r ~= buf;
    }
    else
    {
        assert(!isValidDchar(c));
        c = _utfException!useReplacementDchar("Encoding an invalid code point in UTF-16", c);
        goto L1;
    }

    str = r;
}

@safe unittest
{
    import std.exception;
    assertCTFEable!(
    {
    wchar[] buf;

    encode(buf, '\u0000'); assert(buf[0] == '\u0000');
    encode(buf, '\uD7FF'); assert(buf[1] == '\uD7FF');
    encode(buf, '\uE000'); assert(buf[2] == '\uE000');
    encode(buf, 0xFFFE); assert(buf[3] == 0xFFFE);
    encode(buf, 0xFFFF); assert(buf[4] == 0xFFFF);
    encode(buf, '\U00010000'); assert(buf[5 .. $] == "\U00010000");
    encode(buf, '\U0010FFFF'); assert(buf[7 .. $] == "\U0010FFFF");

    assertThrown!UTFException(encode(buf, cast(dchar) 0xD800));
    assertThrown!UTFException(encode(buf, cast(dchar) 0xDBFF));
    assertThrown!UTFException(encode(buf, cast(dchar) 0xDC00));
    assertThrown!UTFException(encode(buf, cast(dchar) 0xDFFF));
    assertThrown!UTFException(encode(buf, cast(dchar) 0x110000));

    assert(buf.back != replacementDchar);
    encode!(Yes.useReplacementDchar)(buf, cast(dchar) 0x110000);
    assert(buf.back == replacementDchar);
    });
}

/// ditto
void encode(UseReplacementDchar useReplacementDchar = No.useReplacementDchar)(
    ref dchar[] str, dchar c) @safe pure
{
    if ((0xD800 <= c && c <= 0xDFFF) || 0x10FFFF < c)
        c = _utfException!useReplacementDchar("Encoding an invalid code point in UTF-32", c);
    else
        assert(isValidDchar(c));
    str ~= c;
}

@safe unittest
{
    import std.exception;
    assertCTFEable!(
    {
    dchar[] buf;

    encode(buf, '\u0000'); assert(buf[0] == '\u0000');
    encode(buf, '\uD7FF'); assert(buf[1] == '\uD7FF');
    encode(buf, '\uE000'); assert(buf[2] == '\uE000');
    encode(buf, 0xFFFE ); assert(buf[3] == 0xFFFE);
    encode(buf, 0xFFFF ); assert(buf[4] == 0xFFFF);
    encode(buf, '\U0010FFFF'); assert(buf[5] == '\U0010FFFF');

    assertThrown!UTFException(encode(buf, cast(dchar) 0xD800));
    assertThrown!UTFException(encode(buf, cast(dchar) 0xDBFF));
    assertThrown!UTFException(encode(buf, cast(dchar) 0xDC00));
    assertThrown!UTFException(encode(buf, cast(dchar) 0xDFFF));
    assertThrown!UTFException(encode(buf, cast(dchar) 0x110000));

    assert(buf.back != replacementDchar);
    encode!(Yes.useReplacementDchar)(buf, cast(dchar) 0x110000);
    assert(buf.back == replacementDchar);
    });
}


/++
    Returns the number of code units that are required to encode the code point
    `c` when `C` is the character type used to encode it.
  +/
ubyte codeLength(C)(dchar c) @safe pure nothrow @nogc
if (isSomeChar!C)
{
    static if (C.sizeof == 1)
    {
        if (c <= 0x7F) return 1;
        if (c <= 0x7FF) return 2;
        if (c <= 0xFFFF) return 3;
        if (c <= 0x10FFFF) return 4;
        assert(false);
    }
    else static if (C.sizeof == 2)
    {
        return c <= 0xFFFF ? 1 : 2;
    }
    else
    {
        static assert(C.sizeof == 4);
        return 1;
    }
}

///
@safe pure nothrow @nogc unittest
{
    assert(codeLength!char('a') == 1);
    assert(codeLength!wchar('a') == 1);
    assert(codeLength!dchar('a') == 1);

    assert(codeLength!char('\U0010FFFF') == 4);
    assert(codeLength!wchar('\U0010FFFF') == 2);
    assert(codeLength!dchar('\U0010FFFF') == 1);
}


/++
    Returns the number of code units that are required to encode `str`
    in a string whose character type is `C`. This is particularly useful
    when slicing one string with the length of another and the two string
    types use different character types.

    Params:
        C = the character type to get the encoding length for
        input = the $(REF_ALTTEXT input range, isInputRange, std,range,primitives)
        to calculate the encoding length from
    Returns:
        The number of code units in `input` when encoded to `C`
  +/
size_t codeLength(C, InputRange)(InputRange input)
if (isInputRange!InputRange && !isInfinite!InputRange && is(ElementType!InputRange : dchar))
{
    alias EncType = Unqual!(ElementEncodingType!InputRange);
    static if (isSomeString!InputRange && is(EncType == C) && is(typeof(input.length)))
        return input.length;
    else
    {
        size_t total = 0;

        foreach (dchar c; input)
            total += codeLength!C(c);

        return total;
    }
}

///
@safe unittest
{
    import std.conv : to;
    assert(codeLength!char("hello world") ==
           to!string("hello world").length);
    assert(codeLength!wchar("hello world") ==
           to!wstring("hello world").length);
    assert(codeLength!dchar("hello world") ==
           to!dstring("hello world").length);

    assert(codeLength!char(`プログラミング`) ==
           to!string(`プログラミング`).length);
    assert(codeLength!wchar(`プログラミング`) ==
           to!wstring(`プログラミング`).length);
    assert(codeLength!dchar(`プログラミング`) ==
           to!dstring(`プログラミング`).length);

    string haystack = `Être sans la verité, ça, ce ne serait pas bien.`;
    wstring needle = `Être sans la verité`;
    assert(haystack[codeLength!char(needle) .. $] ==
           `, ça, ce ne serait pas bien.`);
}

@safe unittest
{
    import std.algorithm.iteration : filter;
    import std.conv : to;
    import std.exception;

    assertCTFEable!(
    {
    foreach (S; AliasSeq!( char[], const  char[],  string,
                          wchar[], const wchar[], wstring,
                          dchar[], const dchar[], dstring))
    {
        foreach (C; AliasSeq!(char, wchar, dchar))
        {
            assert(codeLength!C(to!S("Walter Bright")) == to!(C[])("Walter Bright").length);
            assert(codeLength!C(to!S(`言語`)) == to!(C[])(`言語`).length);
            assert(codeLength!C(to!S(`ウェブサイト@La_Verité.com`)) ==
                   to!(C[])(`ウェブサイト@La_Verité.com`).length);
            assert(codeLength!C(to!S(`ウェブサイト@La_Verité.com`).filter!(x => true)()) ==
                   to!(C[])(`ウェブサイト@La_Verité.com`).length);
        }
    }
    });
}

/+
Internal helper function:

Returns true if it is safe to search for the Codepoint `c` inside
code units, without decoding.

This is a runtime check that is used an optimization in various functions,
particularly, in `std.string`.
  +/
package bool canSearchInCodeUnits(C)(dchar c)
if (isSomeChar!C)
{
    static if (C.sizeof == 1)
         return c <= 0x7F;
    else static if (C.sizeof == 2)
        return c <= 0xD7FF || (0xE000 <= c && c <= 0xFFFF);
    else static if (C.sizeof == 4)
        return true;
    else
        static assert(0);
}
@safe unittest
{
    assert( canSearchInCodeUnits! char('a'));
    assert( canSearchInCodeUnits!wchar('a'));
    assert( canSearchInCodeUnits!dchar('a'));
    assert(!canSearchInCodeUnits! char('ö')); //Important test: ö <= 0xFF
    assert(!canSearchInCodeUnits! char(cast(char)'ö')); //Important test: ö <= 0xFF
    assert( canSearchInCodeUnits!wchar('ö'));
    assert( canSearchInCodeUnits!dchar('ö'));
    assert(!canSearchInCodeUnits! char('日'));
    assert( canSearchInCodeUnits!wchar('日'));
    assert( canSearchInCodeUnits!dchar('日'));
    assert(!canSearchInCodeUnits!wchar(cast(wchar) 0xDA00));
    assert( canSearchInCodeUnits!dchar(cast(dchar) 0xDA00));
    assert(!canSearchInCodeUnits! char('\U00010001'));
    assert(!canSearchInCodeUnits!wchar('\U00010001'));
    assert( canSearchInCodeUnits!dchar('\U00010001'));
}

/* =================== Validation ======================= */

/++
    Checks to see if `str` is well-formed unicode or not.

    Throws:
        `UTFException` if `str` is not well-formed.
  +/
void validate(S)(in S str) @safe pure
if (isSomeString!S)
{
    immutable len = str.length;
    for (size_t i = 0; i < len; )
    {
        decode(str, i);
    }
}

///
@safe unittest
{
    import std.exception : assertThrown;
    char[] a = [167, 133, 175];
    assertThrown!UTFException(validate(a));
}

@safe unittest // bugzilla 12923
{
    import std.exception;
    assertThrown((){
        char[3]a=[167, 133, 175];
        validate(a[]);
    }());
}

/**
 * Encodes the elements of `s` to UTF-8 and returns a newly allocated
 * string of the elements.
 *
 * Params:
 *     s = the string to encode
 * Returns:
 *     A UTF-8 string
 * See_Also:
 *     For a lazy, non-allocating version of these functions, see $(LREF byUTF).
 */
string toUTF8(S)(S s)
if (isInputRange!S && !isInfinite!S && isSomeChar!(ElementEncodingType!S))
{
    return toUTFImpl!string(s);
}

///
@safe pure unittest
{
    import std.algorithm.comparison : equal;

    // The ö is represented by two UTF-8 code units
    assert("Hellø"w.toUTF8.equal(['H', 'e', 'l', 'l', 0xC3, 0xB8]));

    // 𐐷 is four code units in UTF-8
    assert("𐐷"d.toUTF8.equal([0xF0, 0x90, 0x90, 0xB7]));
}

@system pure unittest
{
    import std.algorithm.comparison : equal;
    import std.internal.test.dummyrange : ReferenceInputRange;

    auto r1 = new ReferenceInputRange!dchar("Hellø");
    auto r2 = new ReferenceInputRange!dchar("𐐷");

    assert(r1.toUTF8.equal(['H', 'e', 'l', 'l', 0xC3, 0xB8]));
    assert(r2.toUTF8.equal([0xF0, 0x90, 0x90, 0xB7]));
}

/**
 * Encodes the elements of `s` to UTF-16 and returns a newly GC allocated
 * `wstring` of the elements.
 *
 * Params:
 *     s = the range to encode
 * Returns:
 *     A UTF-16 string
 * See_Also:
 *     For a lazy, non-allocating version of these functions, see $(LREF byUTF).
 */
wstring toUTF16(S)(S s)
if (isInputRange!S && !isInfinite!S && isSomeChar!(ElementEncodingType!S))
{
    return toUTFImpl!wstring(s);
}

///
@safe pure unittest
{
    import std.algorithm.comparison : equal;

    // these graphemes are two code units in UTF-16 and one in UTF-32
    assert("𤭢"d.length == 1);
    assert("𐐷"d.length == 1);

    assert("𤭢"d.toUTF16.equal([0xD852, 0xDF62]));
    assert("𐐷"d.toUTF16.equal([0xD801, 0xDC37]));
}

@system pure unittest
{
    import std.algorithm.comparison : equal;
    import std.internal.test.dummyrange : ReferenceInputRange;

    auto r1 = new ReferenceInputRange!dchar("𤭢");
    auto r2 = new ReferenceInputRange!dchar("𐐷");

    assert(r1.toUTF16.equal([0xD852, 0xDF62]));
    assert(r2.toUTF16.equal([0xD801, 0xDC37]));
}


/**
 * Encodes the elements of `s` to UTF-32 and returns a newly GC allocated
 * `dstring` of the elements.
 *
 * Params:
 *     s = the range to encode
 * Returns:
 *     A UTF-32 string
 * See_Also:
 *     For a lazy, non-allocating version of these functions, see $(LREF byUTF).
 */
dstring toUTF32(S)(S s)
if (isInputRange!S && !isInfinite!S && isSomeChar!(ElementEncodingType!S))
{
    return toUTFImpl!dstring(s);
}

///
@safe pure unittest
{
    import std.algorithm.comparison : equal;

    // these graphemes are two code units in UTF-16 and one in UTF-32
    assert("𤭢"w.length == 2);
    assert("𐐷"w.length == 2);

    assert("𤭢"w.toUTF32.equal([0x00024B62]));
    assert("𐐷"w.toUTF32.equal([0x00010437]));
}

private T toUTFImpl(T, S)(S s)
{
    static if (is(S : T))
    {
        return s.idup;
    }
    else
    {
        import std.array : appender;
        auto app = appender!T();

        static if (hasLength!S || isSomeString!S)
            app.reserve(s.length);

        foreach (c; s.byUTF!(Unqual!(ElementEncodingType!T)))
            app.put(c);

        return app.data;
    }
}

/* =================== toUTFz ======================= */

/++
    Returns a C-style zero-terminated string equivalent to `str`. `str`
    must not contain embedded `'\0'`'s as any C function will treat the first
    `'\0'` that it sees as the end of the string. If `str.empty` is
    `true`, then a string containing only `'\0'` is returned.

    `toUTFz` accepts any type of string and is templated on the type of
    character pointer that you wish to convert to. It will avoid allocating a
    new string if it can, but there's a decent chance that it will end up having
    to allocate a new string - particularly when dealing with character types
    other than `char`.

    $(RED Warning 1:) If the result of `toUTFz` equals `str.ptr`, then if
    anything alters the character one past the end of `str` (which is the
    `'\0'` character terminating the string), then the string won't be
    zero-terminated anymore. The most likely scenarios for that are if you
    append to `str` and no reallocation takes place or when `str` is a
    slice of a larger array, and you alter the character in the larger array
    which is one character past the end of `str`. Another case where it could
    occur would be if you had a mutable character array immediately after
    `str` in memory (for example, if they're member variables in a
    user-defined type with one declared right after the other) and that
    character array happened to start with `'\0'`. Such scenarios will never
    occur if you immediately use the zero-terminated string after calling
    `toUTFz` and the C function using it doesn't keep a reference to it.
    Also, they are unlikely to occur even if you save the zero-terminated string
    (the cases above would be among the few examples of where it could happen).
    However, if you save the zero-terminate string and want to be absolutely
    certain that the string stays zero-terminated, then simply append a
    `'\0'` to the string and use its `ptr` property rather than calling
    `toUTFz`.

    $(RED Warning 2:) When passing a character pointer to a C function, and the
    C function keeps it around for any reason, make sure that you keep a
    reference to it in your D code. Otherwise, it may go away during a garbage
    collection cycle and cause a nasty bug when the C code tries to use it.
  +/
template toUTFz(P)
{
    P toUTFz(S)(S str) @safe pure
    {
        return toUTFzImpl!(P, S)(str);
    }
}

///
@safe pure unittest
{
    auto p1 = toUTFz!(char*)("hello world");
    auto p2 = toUTFz!(const(char)*)("hello world");
    auto p3 = toUTFz!(immutable(char)*)("hello world");
    auto p4 = toUTFz!(char*)("hello world"d);
    auto p5 = toUTFz!(const(wchar)*)("hello world");
    auto p6 = toUTFz!(immutable(dchar)*)("hello world"w);
}

private P toUTFzImpl(P, S)(S str) @safe pure
if (isSomeString!S && isPointer!P && isSomeChar!(typeof(*P.init)) &&
    is(Unqual!(typeof(*P.init)) == Unqual!(ElementEncodingType!S)) &&
    is(immutable(Unqual!(ElementEncodingType!S)) == ElementEncodingType!S))
//immutable(C)[] -> C*, const(C)*, or immutable(C)*
{
    if (str.empty)
    {
        typeof(*P.init)[] retval = ['\0'];

        auto trustedPtr() @trusted { return retval.ptr; }
        return trustedPtr();
    }

    alias C = Unqual!(ElementEncodingType!S);

    //If the P is mutable, then we have to make a copy.
    static if (is(Unqual!(typeof(*P.init)) == typeof(*P.init)))
    {
        return toUTFzImpl!(P, const(C)[])(cast(const(C)[])str);
    }
    else
    {
        if (!__ctfe)
        {
            auto trustedPtrAdd(S s) @trusted { return s.ptr + s.length; }
            immutable p = trustedPtrAdd(str);

            // Peek past end of str, if it's 0, no conversion necessary.
            // Note that the compiler will put a 0 past the end of static
            // strings, and the storage allocator will put a 0 past the end
            // of newly allocated char[]'s.
            // Is p dereferenceable? A simple test: if the p points to an
            // address multiple of 4, then conservatively assume the pointer
            // might be pointing to a new block of memory, which might be
            // unreadable. Otherwise, it's definitely pointing to valid
            // memory.
            if ((cast(size_t) p & 3) && *p == '\0')
                return &str[0];
        }

        return toUTFzImpl!(P, const(C)[])(cast(const(C)[])str);
    }
}

private P toUTFzImpl(P, S)(S str) @safe pure
if (isSomeString!S && isPointer!P && isSomeChar!(typeof(*P.init)) &&
    is(Unqual!(typeof(*P.init)) == Unqual!(ElementEncodingType!S)) &&
    !is(immutable(Unqual!(ElementEncodingType!S)) == ElementEncodingType!S))
//C[] or const(C)[] -> C*, const(C)*, or immutable(C)*
{
    alias InChar  = ElementEncodingType!S;
    alias OutChar = typeof(*P.init);

    //const(C)[] -> const(C)* or
    //C[] -> C* or const(C)*
    static if (( is(const(Unqual!InChar) == InChar) &&  is(const(Unqual!OutChar) == OutChar)) ||
               (!is(const(Unqual!InChar) == InChar) && !is(immutable(Unqual!OutChar) == OutChar)))
    {
        if (!__ctfe)
        {
            auto trustedPtrAdd(S s) @trusted { return s.ptr + s.length; }
            auto p = trustedPtrAdd(str);

            if ((cast(size_t) p & 3) && *p == '\0')
                return &str[0];
        }

        str ~= '\0';
        return &str[0];
    }
    //const(C)[] -> C* or immutable(C)* or
    //C[] -> immutable(C)*
    else
    {
        import std.array : uninitializedArray;
        auto copy = uninitializedArray!(Unqual!OutChar[])(str.length + 1);
        copy[0 .. $ - 1] = str[];
        copy[$ - 1] = '\0';

        auto trustedCast(typeof(copy) c) @trusted { return cast(P) c.ptr; }
        return trustedCast(copy);
    }
}

private P toUTFzImpl(P, S)(S str) @safe pure
if (isSomeString!S && isPointer!P && isSomeChar!(typeof(*P.init)) &&
    !is(Unqual!(typeof(*P.init)) == Unqual!(ElementEncodingType!S)))
//C1[], const(C1)[], or immutable(C1)[] -> C2*, const(C2)*, or immutable(C2)*
{
    import std.array : appender;
    auto retval = appender!(typeof(*P.init)[])();

    foreach (dchar c; str)
        retval.put(c);
    retval.put('\0');

    return () @trusted { return cast(P) retval.data.ptr; } ();
}

@safe pure unittest
{
    import core.exception : AssertError;
    import std.algorithm;
    import std.conv : to;
    import std.exception;
    import std.string : format;

    assertCTFEable!(
    {
    foreach (S; AliasSeq!(string, wstring, dstring))
    {
        alias C = Unqual!(ElementEncodingType!S);

        auto s1 = to!S("hello\U00010143\u0100\U00010143");
        auto temp = new C[](s1.length + 1);
        temp[0 .. $ - 1] = s1[0 .. $];
        temp[$ - 1] = '\n';
        --temp.length;
        auto trustedAssumeUnique(T)(T t) @trusted { return assumeUnique(t); }
        auto s2 = trustedAssumeUnique(temp);
        assert(s1 == s2);

        void trustedCStringAssert(P, S)(S s) @trusted
        {
            auto p = toUTFz!P(s);
            assert(p[0 .. s.length] == s);
            assert(p[s.length] == '\0');
        }

        foreach (P; AliasSeq!(C*, const(C)*, immutable(C)*))
        {
            trustedCStringAssert!P(s1);
            trustedCStringAssert!P(s2);
        }
    }
    });

    static void test(P, S)(S s, size_t line = __LINE__) @trusted
    {
        static size_t zeroLen(C)(const(C)* ptr) @trusted
        {
            size_t len = 0;
            while (*ptr != '\0') { ++ptr; ++len; }
            return len;
        }

        auto p = toUTFz!P(s);
        immutable len = zeroLen(p);
        enforce(cmp(s, p[0 .. len]) == 0,
                new AssertError(format("Unit test failed: %s %s", P.stringof, S.stringof),
                                __FILE__, line));
    }

    assertCTFEable!(
    {
    foreach (P; AliasSeq!(wchar*, const(wchar)*, immutable(wchar)*,
                          dchar*, const(dchar)*, immutable(dchar)*))
    {
        test!P("hello\U00010143\u0100\U00010143");
    }
    foreach (P; AliasSeq!( char*, const( char)*, immutable( char)*,
                          dchar*, const(dchar)*, immutable(dchar)*))
    {
        test!P("hello\U00010143\u0100\U00010143"w);
    }
    foreach (P; AliasSeq!( char*, const( char)*, immutable( char)*,
                          wchar*, const(wchar)*, immutable(wchar)*))
    {
        test!P("hello\U00010143\u0100\U00010143"d);
    }
    foreach (S; AliasSeq!( char[], const( char)[],
                          wchar[], const(wchar)[],
                          dchar[], const(dchar)[]))
    {
        auto s = to!S("hello\U00010143\u0100\U00010143");

        foreach (P; AliasSeq!( char*, const( char)*, immutable( char)*,
                              wchar*, const(wchar)*, immutable(wchar)*,
                              dchar*, const(dchar)*, immutable(dchar)*))
        {
            test!P(s);
        }
    }
    });
}


/++
    `toUTF16z` is a convenience function for `toUTFz!(const(wchar)*)`.

    Encodes string `s` into UTF-16 and returns the encoded string.
    `toUTF16z` is suitable for calling the 'W' functions in the Win32 API
    that take an `LPCWSTR` argument.
  +/
const(wchar)* toUTF16z(C)(const(C)[] str) @safe pure
if (isSomeChar!C)
{
    return toUTFz!(const(wchar)*)(str);
}

///
@system unittest
{
    string str = "Hello, World!";
    const(wchar)* p = str.toUTF16z;
    assert(p[str.length] == '\0');
}

@safe pure unittest
{
    import std.conv : to;
    //toUTFz is already thoroughly tested, so this will just verify that
    //toUTF16z compiles properly for the various string types.
    foreach (S; AliasSeq!(string, wstring, dstring))
        assert(toUTF16z(to!S("hello world")) !is null);
}


/* ================================ tests ================================== */

@safe pure unittest
{
    import std.exception;

    assertCTFEable!(
    {
    assert(toUTF16("hello"c) == "hello");
    assert(toUTF32("hello"c) == "hello");
    assert(toUTF8 ("hello"w) == "hello");
    assert(toUTF32("hello"w) == "hello");
    assert(toUTF8 ("hello"d) == "hello");
    assert(toUTF16("hello"d) == "hello");

    assert(toUTF16("hel\u1234o"c) == "hel\u1234o");
    assert(toUTF32("hel\u1234o"c) == "hel\u1234o");
    assert(toUTF8 ("hel\u1234o"w) == "hel\u1234o");
    assert(toUTF32("hel\u1234o"w) == "hel\u1234o");
    assert(toUTF8 ("hel\u1234o"d) == "hel\u1234o");
    assert(toUTF16("hel\u1234o"d) == "hel\u1234o");

    assert(toUTF16("he\U0010AAAAllo"c) == "he\U0010AAAAllo");
    assert(toUTF32("he\U0010AAAAllo"c) == "he\U0010AAAAllo");
    assert(toUTF8 ("he\U0010AAAAllo"w) == "he\U0010AAAAllo");
    assert(toUTF32("he\U0010AAAAllo"w) == "he\U0010AAAAllo");
    assert(toUTF8 ("he\U0010AAAAllo"d) == "he\U0010AAAAllo");
    assert(toUTF16("he\U0010AAAAllo"d) == "he\U0010AAAAllo");
    });
}


/++
    Returns the total number of code points encoded in `str`.

    Supercedes: This function supercedes $(LREF toUCSindex).

    Standards: Unicode 5.0, ASCII, ISO-8859-1, WINDOWS-1252

    Throws:
        `UTFException` if `str` is not well-formed.
  +/
size_t count(C)(const(C)[] str) @trusted pure nothrow @nogc
if (isSomeChar!C)
{
    return walkLength(str);
}

///
@safe pure nothrow @nogc unittest
{
    assert(count("") == 0);
    assert(count("a") == 1);
    assert(count("abc") == 3);
    assert(count("\u20AC100") == 4);
}

@safe pure nothrow @nogc unittest
{
    import std.exception;
    assertCTFEable!(
    {
    assert(count("") == 0);
    assert(count("a") == 1);
    assert(count("abc") == 3);
    assert(count("\u20AC100") == 4);
    });
}


// Ranges of code units for testing.
version (unittest)
{
private:
    struct InputCU(C)
    {
        import std.conv : to;
        @property bool empty() { return _str.empty; }
        @property C front() { return _str[0]; }
        void popFront() { _str = _str[1 .. $]; }

        this(inout(C)[] str)
        {
            _str = to!(C[])(str);
        }

        C[] _str;
    }

    struct BidirCU(C)
    {
        import std.conv : to;
        @property bool empty() { return _str.empty; }
        @property C front() { return _str[0]; }
        void popFront() { _str = _str[1 .. $]; }
        @property C back() { return _str[$ - 1]; }
        void popBack() { _str = _str[0 .. $ - 1]; }
        @property auto save() { return BidirCU(_str); }
        @property size_t length() { return _str.length; }

        this(inout(C)[] str)
        {
            _str = to!(C[])(str);
        }

        C[] _str;
    }

    struct RandomCU(C)
    {
        import std.conv : to;
        @property bool empty() { return _str.empty; }
        @property C front() { return _str[0]; }
        void popFront() { _str = _str[1 .. $]; }
        @property C back() { return _str[$ - 1]; }
        void popBack() { _str = _str[0 .. $ - 1]; }
        @property auto save() { return RandomCU(_str); }
        @property size_t length() { return _str.length; }
        C opIndex(size_t i) { return _str[i]; }
        auto opSlice(size_t i, size_t j) { return RandomCU(_str[i .. j]); }

        this(inout(C)[] str)
        {
            _str = to!(C[])(str);
        }

        C[] _str;
    }

    class RefBidirCU(C)
    {
        import std.conv : to;
        @property bool empty() { return _str.empty; }
        @property C front() { return _str[0]; }
        void popFront() { _str = _str[1 .. $]; }
        @property C back() { return _str[$ - 1]; }
        void popBack() { _str = _str[0 .. $ - 1]; }
        @property auto save() { return new RefBidirCU(_str); }
        @property size_t length() { return _str.length; }

        this(inout(C)[] str)
        {
            _str = to!(C[])(str);
        }

        C[] _str;
    }

    class RefRandomCU(C)
    {
        import std.conv : to;
        @property bool empty() { return _str.empty; }
        @property C front() { return _str[0]; }
        void popFront() { _str = _str[1 .. $]; }
        @property C back() { return _str[$ - 1]; }
        void popBack() { _str = _str[0 .. $ - 1]; }
        @property auto save() { return new RefRandomCU(_str); }
        @property size_t length() { return _str.length; }
        C opIndex(size_t i) { return _str[i]; }
        auto opSlice(size_t i, size_t j) { return new RefRandomCU(_str[i .. j]); }

        this(inout(C)[] str)
        {
            _str = to!(C[])(str);
        }

        C[] _str;
    }
}


/**
 * Inserted in place of invalid UTF sequences.
 *
 * References:
 *      $(LINK http://en.wikipedia.org/wiki/Replacement_character#Replacement_character)
 */
enum dchar replacementDchar = '\uFFFD';

/********************************************
 * Iterate a range of char, wchar, or dchars by code unit.
 *
 * The purpose is to bypass the special case decoding that
 * $(REF front, std,range,primitives) does to character arrays. As a result,
 * using ranges with `byCodeUnit` can be `nothrow` while
 * $(REF front, std,range,primitives) throws when it encounters invalid Unicode
 * sequences.
 *
 * A code unit is a building block of the UTF encodings. Generally, an
 * individual code unit does not represent what's perceived as a full
 * character (a.k.a. a grapheme cluster in Unicode terminology). Many characters
 * are encoded with multiple code units. For example, the UTF-8 code units for
 * `ø` are `0xC3 0xB8`. That means, an individual element of `byCodeUnit`
 * often does not form a character on its own. Attempting to treat it as
 * one while iterating over the resulting range will give nonsensical results.
 *
 * Params:
 *      r = an $(REF_ALTTEXT input range, isInputRange, std,range,primitives)
 *      of characters (including strings) or a type that implicitly converts to a string type.
 * Returns:
 *      If `r` is not an auto-decodable string (i.e. a narrow string or a
 *      user-defined type that implicits converts to a string type), then `r`
 *      is returned.
 *
 *      Otherwise, `r` is converted to its corresponding string type (if it's
 *      not already a string) and wrapped in a random-access range where the
 *      element encoding type of the string (its code unit) is the element type
 *      of the range, and that range returned. The range has slicing.
 *
 *      If `r` is quirky enough to be a struct or class which is an input range
 *      of characters on its own (i.e. it has the input range API as member
 *      functions), $(I and) it's implicitly convertible to a string type, then
 *      `r` is returned, and no implicit conversion takes place.
 *
 *      If `r` is wrapped in a new range, then that range has a `source`
 *      property for returning the string that's currently contained within that
 *      range.
 *
 * See_Also:
 *      Refer to the $(MREF std, uni) docs for a reference on Unicode
 *      terminology.
 *
 *      For a range that iterates by grapheme cluster (written character) see
 *      $(REF byGrapheme, std,uni).
 */
auto byCodeUnit(R)(R r)
if (isAutodecodableString!R ||
    isInputRange!R && isSomeChar!(ElementEncodingType!R) ||
    (is(R : const dchar[]) && !isStaticArray!R))
{
    import std.traits : isNarrowString, StringTypeOf;
    static if (isNarrowString!R ||
               // This would be cleaner if we had a way to check whether a type
               // was a range without any implicit conversions.
               (isAutodecodableString!R && !__traits(hasMember, R, "empty") &&
                !__traits(hasMember, R, "front") && !__traits(hasMember, R, "popFront")))
    {
        static struct ByCodeUnitImpl
        {
        @safe pure nothrow @nogc:

            @property bool empty() const     { return source.length == 0; }
            @property auto ref front() inout { return source[0]; }
            void popFront()                  { source = source[1 .. $]; }

            @property auto save() { return ByCodeUnitImpl(source.save); }

            @property auto ref back() inout { return source[$ - 1]; }
            void popBack()                  { source = source[0 .. $-1]; }

            auto ref opIndex(size_t index) inout     { return source[index]; }
            auto opSlice(size_t lower, size_t upper) { return ByCodeUnitImpl(source[lower .. upper]); }

            @property size_t length() const { return source.length; }
            alias opDollar = length;

            StringTypeOf!R source;
        }

        static assert(isRandomAccessRange!ByCodeUnitImpl);

        return ByCodeUnitImpl(r);
    }
    else static if (is(R : const dchar[]) && !__traits(hasMember, R, "empty") &&
                    !__traits(hasMember, R, "front") && !__traits(hasMember, R, "popFront"))
    {
        return cast(StringTypeOf!R) r;
    }
    else
    {
        // byCodeUnit for ranges and dchar[] is a no-op
        return r;
    }
}

///
@safe unittest
{
    import std.range.primitives;

    auto r = "Hello, World!".byCodeUnit();
    static assert(hasLength!(typeof(r)));
    static assert(hasSlicing!(typeof(r)));
    static assert(isRandomAccessRange!(typeof(r)));
    static assert(is(ElementType!(typeof(r)) == immutable char));

    // contrast with the range capabilities of standard strings
    auto s = "Hello, World!";
    static assert(isBidirectionalRange!(typeof(r)));
    static assert(is(ElementType!(typeof(s)) == dchar));

    static assert(!isRandomAccessRange!(typeof(s)));
    static assert(!hasSlicing!(typeof(s)));
    static assert(!hasLength!(typeof(s)));
}

/// `byCodeUnit` does no Unicode decoding
@safe unittest
{
    string noel1 = "noe\u0308l"; // noël using e + combining diaeresis
    assert(noel1.byCodeUnit[2] != 'ë');
    assert(noel1.byCodeUnit[2] == 'e');

    string noel2 = "no\u00EBl"; // noël using a precomposed ë character
    // Because string is UTF-8, the code unit at index 2 is just
    // the first of a sequence that encodes 'ë'
    assert(noel2.byCodeUnit[2] != 'ë');
}

/// `byCodeUnit` exposes a `source` property when wrapping narrow strings.
@safe unittest
{
    import std.algorithm.comparison : equal;
    import std.range : popFrontN;
    {
        auto range = byCodeUnit("hello world");
        range.popFrontN(3);
        assert(equal(range.save, "lo world"));
        string str = range.source;
        assert(str == "lo world");
    }
    // source only exists if the range was wrapped
    {
        auto range = byCodeUnit("hello world"d);
        static assert(!__traits(compiles, range.source));
    }
}

@safe pure nothrow @nogc unittest
{
    import std.range;
    {
        enum testStr = "𐁄𐂌𐃯 hello ディラン";
        char[testStr.length] s;
        int i;
        foreach (c; testStr.byCodeUnit().byCodeUnit())
        {
            s[i++] = c;
        }
        assert(s == testStr);
    }
    {
        enum testStr = "𐁄𐂌𐃯 hello ディラン"w;
        wchar[testStr.length] s;
        int i;
        foreach (c; testStr.byCodeUnit().byCodeUnit())
        {
            s[i++] = c;
        }
        assert(s == testStr);
    }
    {
        enum testStr = "𐁄𐂌𐃯 hello ディラン"d;
        dchar[testStr.length] s;
        int i;
        foreach (c; testStr.byCodeUnit().byCodeUnit())
        {
            s[i++] = c;
        }
        assert(s == testStr);
    }
    {
        auto bcu = "hello".byCodeUnit();
        assert(bcu.length == 5);
        assert(bcu[3] == 'l');
        assert(bcu[2 .. 4][1] == 'l');
    }
    {
        char[5] orig = "hello";
        auto bcu = orig[].byCodeUnit();
        bcu.front = 'H';
        assert(bcu.front == 'H');
        bcu[1] = 'E';
        assert(bcu[1] == 'E');
    }
    {
        auto bcu = "hello".byCodeUnit().byCodeUnit();
        static assert(isForwardRange!(typeof(bcu)));
        static assert(is(typeof(bcu) == struct));
        auto s = bcu.save;
        bcu.popFront();
        assert(s.front == 'h');
    }
    {
        auto bcu = "hello".byCodeUnit();
        static assert(hasSlicing!(typeof(bcu)));
        static assert(isBidirectionalRange!(typeof(bcu)));
        static assert(is(typeof(bcu) == struct));
        static assert(is(typeof(bcu) == typeof(bcu.byCodeUnit())));
        auto ret = bcu.retro;
        assert(ret.front == 'o');
        ret.popFront();
        assert(ret.front == 'l');
    }
    {
        auto bcu = "κόσμε"w.byCodeUnit();
        static assert(hasSlicing!(typeof(bcu)));
        static assert(isBidirectionalRange!(typeof(bcu)));
        static assert(is(typeof(bcu) == struct));
        static assert(is(typeof(bcu) == typeof(bcu.byCodeUnit())));
        auto ret = bcu.retro;
        assert(ret.front == 'ε');
        ret.popFront();
        assert(ret.front == 'μ');
    }
    {
        static struct Stringish
        {
            string s;
            alias s this;
        }

        auto orig = Stringish("\U0010fff8 𐁊 foo 𐂓");
        auto bcu = orig.byCodeUnit();
        static assert(is(typeof(bcu) == struct));
        static assert(!is(typeof(bcu) == Stringish));
        static assert(is(typeof(bcu) == typeof(bcu.byCodeUnit())));
        static assert(is(ElementType!(typeof(bcu)) == immutable char));
        assert(bcu.front == cast(char) 244);
    }
    {
        static struct WStringish
        {
            wstring s;
            alias s this;
        }

        auto orig = WStringish("\U0010fff8 𐁊 foo 𐂓"w);
        auto bcu = orig.byCodeUnit();
        static assert(is(typeof(bcu) == struct));
        static assert(!is(typeof(bcu) == WStringish));
        static assert(is(typeof(bcu) == typeof(bcu.byCodeUnit())));
        static assert(is(ElementType!(typeof(bcu)) == immutable wchar));
        assert(bcu.front == cast(wchar) 56319);
    }
    {
        static struct DStringish
        {
            dstring s;
            alias s this;
        }

        auto orig = DStringish("\U0010fff8 𐁊 foo 𐂓"d);
        auto bcu = orig.byCodeUnit();
        static assert(is(typeof(bcu) == dstring));
        static assert(is(typeof(bcu) == typeof(bcu.byCodeUnit())));
        static assert(is(ElementType!(typeof(bcu)) == immutable dchar));
        assert(bcu.front == cast(dchar) 1114104);
    }
    {
        static struct FuncStringish
        {
            string str;
            string s() pure nothrow @nogc { return str; }
            alias s this;
        }

        auto orig = FuncStringish("\U0010fff8 𐁊 foo 𐂓");
        auto bcu = orig.byCodeUnit();
        static assert(is(typeof(bcu) == struct));
        static assert(!is(typeof(bcu) == FuncStringish));
        static assert(is(typeof(bcu) == typeof(bcu.byCodeUnit())));
        static assert(is(ElementType!(typeof(bcu)) == immutable char));
        assert(bcu.front == cast(char) 244);
    }
    {
        static struct Range
        {
            string data;
            bool empty() pure nothrow @nogc { return data.empty; }
            char front() pure nothrow @nogc { return data[0]; }
            void popFront() pure nothrow @nogc { data = data[1 .. $]; }
        }

        auto orig = Range("\U0010fff8 𐁊 foo 𐂓");
        auto bcu = orig.byCodeUnit();
        static assert(is(typeof(bcu) == Range));
        static assert(is(typeof(bcu) == typeof(bcu.byCodeUnit())));
        static assert(is(ElementType!(typeof(bcu)) == char));
        assert(bcu.front == cast(char) 244);
    }
    {
        static struct WRange
        {
            wstring data;
            bool empty() pure nothrow @nogc { return data.empty; }
            wchar front() pure nothrow @nogc { return data[0]; }
            void popFront() pure nothrow @nogc { data = data[1 .. $]; }
        }

        auto orig = WRange("\U0010fff8 𐁊 foo 𐂓"w);
        auto bcu = orig.byCodeUnit();
        static assert(is(typeof(bcu) == WRange));
        static assert(is(typeof(bcu) == typeof(bcu.byCodeUnit())));
        static assert(is(ElementType!(typeof(bcu)) == wchar));
        assert(bcu.front == 56319);
    }
    {
        static struct DRange
        {
            dstring data;
            bool empty() pure nothrow @nogc { return data.empty; }
            dchar front() pure nothrow @nogc { return data[0]; }
            void popFront() pure nothrow @nogc { data = data[1 .. $]; }
        }

        auto orig = DRange("\U0010fff8 𐁊 foo 𐂓"d);
        auto bcu = orig.byCodeUnit();
        static assert(is(typeof(bcu) == DRange));
        static assert(is(typeof(bcu) == typeof(bcu.byCodeUnit())));
        static assert(is(ElementType!(typeof(bcu)) == dchar));
        assert(bcu.front == 1114104);
    }
    {
        static struct RangeAndStringish
        {
            bool empty() pure nothrow @nogc { return data.empty; }
            char front() pure nothrow @nogc { return data[0]; }
            void popFront() pure nothrow @nogc { data = data[1 .. $]; }

            string data;
            string s;
            alias s this;
        }

        auto orig = RangeAndStringish("test.d", "other");
        auto bcu = orig.byCodeUnit();
        static assert(is(typeof(bcu) == RangeAndStringish));
        static assert(is(typeof(bcu) == typeof(bcu.byCodeUnit())));
        static assert(is(ElementType!(typeof(bcu)) == char));
        assert(bcu.front == 't');
    }
    {
        static struct WRangeAndStringish
        {
            bool empty() pure nothrow @nogc { return data.empty; }
            wchar front() pure nothrow @nogc { return data[0]; }
            void popFront() pure nothrow @nogc { data = data[1 .. $]; }

            wstring data;
            wstring s;
            alias s this;
        }

        auto orig = WRangeAndStringish("test.d"w, "other"w);
        auto bcu = orig.byCodeUnit();
        static assert(is(typeof(bcu) == WRangeAndStringish));
        static assert(is(typeof(bcu) == typeof(bcu.byCodeUnit())));
        static assert(is(ElementType!(typeof(bcu)) == wchar));
        assert(bcu.front == 't');
    }
    {
        static struct DRangeAndStringish
        {
            bool empty() pure nothrow @nogc { return data.empty; }
            dchar front() pure nothrow @nogc { return data[0]; }
            void popFront() pure nothrow @nogc { data = data[1 .. $]; }

            dstring data;
            dstring s;
            alias s this;
        }

        auto orig = DRangeAndStringish("test.d"d, "other"d);
        auto bcu = orig.byCodeUnit();
        static assert(is(typeof(bcu) == DRangeAndStringish));
        static assert(is(typeof(bcu) == typeof(bcu.byCodeUnit())));
        static assert(is(ElementType!(typeof(bcu)) == dchar));
        assert(bcu.front == 't');
    }
    {
        enum Enum : string { a = "test.d" }

        auto orig = Enum.a;
        auto bcu = orig.byCodeUnit();
        static assert(!is(typeof(bcu) == Enum));
        static assert(is(typeof(bcu) == struct));
        static assert(is(ElementType!(typeof(bcu)) == immutable char));
        assert(bcu.front == 't');
    }
    {
        enum WEnum : wstring { a = "test.d"w }

        auto orig = WEnum.a;
        auto bcu = orig.byCodeUnit();
        static assert(!is(typeof(bcu) == WEnum));
        static assert(is(typeof(bcu) == struct));
        static assert(is(ElementType!(typeof(bcu)) == immutable wchar));
        assert(bcu.front == 't');
    }
    {
        enum DEnum : dstring { a = "test.d"d }

        auto orig = DEnum.a;
        auto bcu = orig.byCodeUnit();
        static assert(is(typeof(bcu) == dstring));
        static assert(is(ElementType!(typeof(bcu)) == immutable dchar));
        assert(bcu.front == 't');
    }

    static assert(!is(typeof(byCodeUnit("hello")) == string));
    static assert(!is(typeof(byCodeUnit("hello"w)) == wstring));
    static assert(is(typeof(byCodeUnit("hello"d)) == dstring));

    static assert(!__traits(compiles, byCodeUnit((char[5]).init)));
    static assert(!__traits(compiles, byCodeUnit((wchar[5]).init)));
    static assert(!__traits(compiles, byCodeUnit((dchar[5]).init)));

    enum SEnum : char[5] { a = "hello" }
    enum WSEnum : wchar[5] { a = "hello"w }
    enum DSEnum : dchar[5] { a = "hello"d }

    static assert(!__traits(compiles, byCodeUnit(SEnum.a)));
    static assert(!__traits(compiles, byCodeUnit(WSEnum.a)));
    static assert(!__traits(compiles, byCodeUnit(DSEnum.a)));
}

/****************************
 * Iterate an $(REF_ALTTEXT input range, isInputRange, std,range,primitives)
 * of characters by char, wchar, or dchar.
 * These aliases simply forward to $(LREF byUTF) with the
 * corresponding C argument.
 *
 * Params:
 *      r = input range of characters, or array of characters
 */
alias byChar = byUTF!char;

/// Ditto
alias byWchar = byUTF!wchar;

/// Ditto
alias byDchar = byUTF!dchar;

@safe pure nothrow @nogc unittest
{
  {
    char[5] s;
    int i;
    foreach (c; "hello".byChar.byChar())
    {
        //writefln("[%d] '%c'", i, c);
        s[i++] = c;
    }
    assert(s == "hello");
  }
  {
    char[5+2+3+4+3+3] s;
    int i;
    dchar[10] a;
    a[0 .. 8] = "hello\u07FF\uD7FF\U0010FFFF"d;
    a[8] = 0xD800;   // invalid
    a[9] = cast(dchar) 0x110000; // invalid
    foreach (c; a[].byChar())
    {
        //writefln("[%d] '%c'", i, c);
        s[i++] = c;
    }
    assert(s == "hello\u07FF\uD7FF\U0010FFFF\uFFFD\uFFFD");
  }
  {
    auto r = "hello"w.byChar();
    r.popFront();
    r.popFront();
    assert(r.front == 'l');
  }
  {
    auto r = "hello"d.byChar();
    r.popFront();
    r.popFront();
    assert(r.front == 'l');
  }
  {
    auto r = "hello"d.byChar();
    assert(isForwardRange!(typeof(r)));
    auto s = r.save;
    r.popFront();
    assert(s.front == 'h');
  }
}

@safe pure nothrow @nogc unittest
{
  {
    wchar[11] s;
    int i;
    dchar[10] a;
    a[0 .. 8] = "hello\u07FF\uD7FF\U0010FFFF"d;
    a[8] = 0xD800;   // invalid
    a[9] = cast(dchar) 0x110000; // invalid
    foreach (c; a[].byWchar())
    {
        //writefln("[%d] '%c' x%x", i, c, c);
        s[i++] = c;
    }
    foreach (j, wchar c; "hello\u07FF\uD7FF\U0010FFFF\uFFFD\uFFFD"w)
    {
        //writefln("[%d] '%c' x%x", j, c, c);
    }
    assert(s == "hello\u07FF\uD7FF\U0010FFFF\uFFFD\uFFFD"w);
  }

  {
    auto r = "hello".byWchar();
    r.popFront();
    r.popFront();
    assert(r.front == 'l');
  }
  {
    auto r = "hello"d.byWchar();
    r.popFront();
    r.popFront();
    assert(r.front == 'l');
  }
  {
    auto r = "hello"d.byWchar();
    assert(isForwardRange!(typeof(r)));
    auto s = r.save;
    r.popFront();
    assert(s.front == 'h');
  }
}

@safe pure nothrow @nogc unittest
{
  {
    dchar[9] s;
    int i;
    string a = "hello\u07FF\uD7FF\U00010000\U0010FFFF"; // 1,2,3,4 byte sequences
    foreach (c; a.byDchar())
    {
        s[i++] = c;
    }
    assert(s == "hello\u07FF\uD7FF\U00010000\U0010FFFF"d);
  }
  {
    foreach (s; invalidUTFstrings!char())
    {
        auto r = s.byDchar();
        assert(!r.empty);
        assert(r.front == r.front);
        dchar c = r.front;
        assert(c == replacementDchar);
    }
  }
  {
    auto r = "hello".byDchar();
    r.popFront();
    r.popFront();
    assert(r.front == 'l');
  }

  {
    dchar[8] s;
    int i;
    wstring a = "hello\u07FF\uD7FF\U0010FFFF"w;
    foreach (c; a.byDchar())
    {
        //writefln("[%d] '%c' x%x", i, c, c);
        s[i++] = c;
    }
    assert(s == "hello\u07FF\uD7FF\U0010FFFF"d);
  }
  {
    foreach (s; invalidUTFstrings!wchar())
    {
        auto r = s.byDchar();
        assert(!r.empty);
        assert(r.front == r.front);
        dchar c = r.front;
        assert(c == replacementDchar);
    }
  }
  {
    wchar[2] ws;
    ws[0] = 0xD800;
    ws[1] = 0xDD00;             // correct surrogate pair
    auto r = ws[].byDchar();
    assert(!r.empty);
    assert(r.front == r.front);
    dchar c = r.front;
    assert(c == '\U00010100');
  }
  {
    auto r = "hello"w.byDchar();
    r.popFront();
    r.popFront();
    assert(r.front == 'l');
  }

  {
    dchar[5] s;
    int i;
    dstring a = "hello"d;
    foreach (c; a.byDchar.byDchar())
    {
        //writefln("[%d] '%c' x%x", i, c, c);
        s[i++] = c;
    }
    assert(s == "hello"d);
  }
  {
    auto r = "hello".byDchar();
    assert(isForwardRange!(typeof(r)));
    auto s = r.save;
    r.popFront();
    assert(s.front == 'h');
  }
  {
    auto r = "hello"w.byDchar();
    assert(isForwardRange!(typeof(r)));
    auto s = r.save;
    r.popFront();
    assert(s.front == 'h');
  }
}

// test pure, @safe, nothrow, @nogc correctness of byChar/byWchar/byDchar,
// which needs to support ranges with and without those attributes

pure @safe nothrow @nogc unittest
{
    dchar[5] s = "hello"d;
    foreach (c; s[].byChar())  { }
    foreach (c; s[].byWchar()) { }
    foreach (c; s[].byDchar()) { }
}

version (unittest)
private int impureVariable;

@system unittest
{
    static struct ImpureThrowingSystemRange(Char)
    {
        @property bool empty() const { return true; }
        @property Char front() const { return Char.init; }
        void popFront()
        {
            impureVariable++;
            throw new Exception("only for testing nothrow");
        }
    }

    foreach (Char; AliasSeq!(char, wchar, dchar))
    {
        ImpureThrowingSystemRange!Char range;
        foreach (c; range.byChar())  { }
        foreach (c; range.byWchar()) { }
        foreach (c; range.byDchar()) { }
    }
}

/****************************
 * Iterate an $(REF_ALTTEXT input range, isInputRange, std,range,primitives)
 * of characters by char type `C` by encoding the elements of the range.
 *
 * UTF sequences that cannot be converted to the specified encoding are either
 * replaced by U+FFFD per "5.22 Best Practice for U+FFFD Substitution"
 * of the Unicode Standard 6.2 or result in a thrown UTFException.
 *  Hence byUTF is not symmetric.
 * This algorithm is lazy, and does not allocate memory.
 * `@nogc`, `pure`-ity, `nothrow`, and `@safe`-ty are inferred from the
 * `r` parameter.
 *
 * Params:
 *      C = `char`, `wchar`, or `dchar`
 *      useReplacementDchar = UseReplacementDchar.yes means replace invalid UTF with `replacementDchar`,
 *                            UseReplacementDchar.no means throw `UTFException` for invalid UTF
 *
 * Throws:
 *      `UTFException` if invalid UTF sequence and `useReplacementDchar` is set to `UseReplacementDchar.yes`
 *
 * GC:
 *      Does not use GC if `useReplacementDchar` is set to `UseReplacementDchar.no`
 *
 * Returns:
 *      A forward range if `R` is a range and not auto-decodable, as defined by
 *      $(REF isAutodecodableString, std, traits), and if the base range is
 *      also a forward range.
 *
 *      Or, if `R` is a range and it is auto-decodable and
 *      `is(ElementEncodingType!typeof(r) == C)`, then the range is passed
 *      to $(LREF byCodeUnit).
 *
 *      Otherwise, an input range of characters.
 */
template byUTF(C, UseReplacementDchar useReplacementDchar = Yes.useReplacementDchar)
if (isSomeChar!C)
{
    static if (!is(Unqual!C == C))
        alias byUTF = byUTF!(Unqual!C);
    else:

    auto ref byUTF(R)(R r)
        if (isAutodecodableString!R && isInputRange!R && isSomeChar!(ElementEncodingType!R))
    {
        return byUTF(r.byCodeUnit());
    }

    auto ref byUTF(R)(R r)
        if (!isAutodecodableString!R && isInputRange!R && isSomeChar!(ElementEncodingType!R))
    {
        alias RC = Unqual!(ElementEncodingType!R);

        static if (is(RC == C))
        {
            return r.byCodeUnit();
        }
        else static if (is(C == dchar))
        {
            static struct Result
            {
                enum Empty = uint.max;  // range is empty or just constructed

                this(return R r)
                {
                    this.r = r;
                }

                this(return R r, uint buff)
                {
                    this.r = r;
                    this.buff = buff;
                }


                @property bool empty()
                {
                    return buff == Empty && r.empty;
                }

                @property dchar front() scope // 'scope' required by call to decodeFront() below
                {
                    if (buff == Empty)
                    {
                        auto c = r.front;

                        static if (is(RC == wchar))
                            enum firstMulti = 0xD800; // First high surrogate.
                        else
                            enum firstMulti = 0x80; // First non-ASCII.
                        if (c < firstMulti)
                        {
                            r.popFront;
                            buff = cast(dchar) c;
                        }
                        else
                        {
                            buff = () @trusted { return decodeFront!(useReplacementDchar)(r); }();
                        }
                    }
                    return cast(dchar) buff;
                }

                void popFront()
                {
                    if (buff == Empty)
                        front();
                    buff = Empty;
                }

                static if (isForwardRange!R)
                {
                    @property auto save()
                    {
                        return Result(r.save, buff);
                    }
                }

            private:

                R r;
                uint buff = Empty;      // one character lookahead buffer
            }

            return Result(r);
        }
        else
        {
            static struct Result
            {
                this(return R r)
                {
                    this.r = r;
                }

                this(return R r, ushort pos, ushort fill, C[4 / C.sizeof] buf)
                {
                    this.r = r;
                    this.pos = pos;
                    this.fill = fill;
                    this.buf = buf;
                }

                @property bool empty()
                {
                    return pos == fill && r.empty;
                }

                @property auto front() scope // 'scope' required by call to decodeFront() below
                {
                    if (pos == fill)
                    {
                        pos = 0;
                        auto c = r.front;

                        static if (C.sizeof >= 2 && RC.sizeof >= 2)
                            enum firstMulti = 0xD800; // First high surrogate.
                        else
                            enum firstMulti = 0x80; // First non-ASCII.
                        if (c < firstMulti)
                        {
                            fill = 1;
                            r.popFront;
                            buf[pos] = cast(C) c;
                        }
                        else
                        {
                            static if (is(RC == dchar))
                            {
                                r.popFront;
                                dchar dc = c;
                            }
                            else
                                dchar dc = () @trusted { return decodeFront!(useReplacementDchar)(r); }();
                            fill = cast(ushort) encode!(useReplacementDchar)(buf, dc);
                        }
                    }
                    return buf[pos];
                }

                void popFront()
                {
                    if (pos == fill)
                        front;
                    ++pos;
                }

                static if (isForwardRange!R)
                {
                    @property auto save()
                    {
                        return Result(r.save, pos, fill, buf);
                    }
                }

            private:

                R r;
                ushort pos, fill;
                C[4 / C.sizeof] buf = void;
            }

            return Result(r);
        }
    }
}

///
@safe pure nothrow unittest
{
    import std.algorithm.comparison : equal;

    // hellö as a range of `char`s, which are UTF-8
    assert("hell\u00F6".byUTF!char().equal(['h', 'e', 'l', 'l', 0xC3, 0xB6]));

    // `wchar`s are able to hold the ö in a single element (UTF-16 code unit)
    assert("hell\u00F6".byUTF!wchar().equal(['h', 'e', 'l', 'l', 'ö']));

    // 𐐷 is four code units in UTF-8, two in UTF-16, and one in UTF-32
<<<<<<< HEAD
    "𐐷".byUTF!char().equal([0xF0, 0x90, 0x90, 0xB7]);
    "𐐷".byUTF!wchar().equal([0xD801, 0xDC37]);
    "𐐷".byUTF!dchar().equal([0x00010437]);
}

///
@safe unittest
{
    import std.algorithm.comparison : equal;
    import std.exception : assertThrown;

    assert("hello\xF0betty".byChar.byUTF!(dchar, UseReplacementDchar.yes).equal("hello\uFFFDetty"));
    assertThrown!UTFException("hello\xF0betty".byChar.byUTF!(dchar, UseReplacementDchar.no).equal("hello betty"));
=======
    assert("𐐷".byUTF!char().equal([0xF0, 0x90, 0x90, 0xB7]));
    assert("𐐷".byUTF!wchar().equal([0xD801, 0xDC37]));
    assert("𐐷".byUTF!dchar().equal([0x00010437]));
>>>>>>> 2a457426
}<|MERGE_RESOLUTION|>--- conflicted
+++ resolved
@@ -4391,23 +4391,17 @@
     assert("hell\u00F6".byUTF!wchar().equal(['h', 'e', 'l', 'l', 'ö']));
 
     // 𐐷 is four code units in UTF-8, two in UTF-16, and one in UTF-32
-<<<<<<< HEAD
-    "𐐷".byUTF!char().equal([0xF0, 0x90, 0x90, 0xB7]);
-    "𐐷".byUTF!wchar().equal([0xD801, 0xDC37]);
-    "𐐷".byUTF!dchar().equal([0x00010437]);
-}
-
-///
-@safe unittest
-{
-    import std.algorithm.comparison : equal;
-    import std.exception : assertThrown;
-
-    assert("hello\xF0betty".byChar.byUTF!(dchar, UseReplacementDchar.yes).equal("hello\uFFFDetty"));
-    assertThrown!UTFException("hello\xF0betty".byChar.byUTF!(dchar, UseReplacementDchar.no).equal("hello betty"));
-=======
     assert("𐐷".byUTF!char().equal([0xF0, 0x90, 0x90, 0xB7]));
     assert("𐐷".byUTF!wchar().equal([0xD801, 0xDC37]));
     assert("𐐷".byUTF!dchar().equal([0x00010437]));
->>>>>>> 2a457426
+}
+
+///
+@safe unittest
+{
+    import std.algorithm.comparison : equal;
+    import std.exception : assertThrown;
+
+    assert("hello\xF0betty".byChar.byUTF!(dchar, UseReplacementDchar.yes).equal("hello\uFFFDetty"));
+    assertThrown!UTFException("hello\xF0betty".byChar.byUTF!(dchar, UseReplacementDchar.no).equal("hello betty"));
 }