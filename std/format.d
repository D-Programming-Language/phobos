--- conflicted
+++ resolved
@@ -6545,11 +6545,7 @@
  * Params: fmt  = Format string. For detailed specification, see $(XREF _format,formattedWrite).
  *         args = Variadic list of arguments to format into returned string.
  */
-<<<<<<< HEAD
-pure Char[] format(Char, Args...)(in Char[] fmt, Args args) if (isSomeChar!Char)
-=======
 Char[] format(Char, Args...)(in Char[] fmt, Args args) if (isSomeChar!Char)
->>>>>>> 0cb9b9e5
 {
     import std.format : formattedWrite, FormatException;
     import std.array : appender;
