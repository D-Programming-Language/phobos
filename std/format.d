--- conflicted
+++ resolved
@@ -1053,7 +1053,6 @@
 void formatValue(Writer, T, Char)(Writer w, T val, FormatSpec!Char fs)
 if (isIntegral!T)
 {
-<<<<<<< HEAD
     Unqual!T arg = val;
     if (fs.spec == 'r')
     {
@@ -1061,14 +1060,6 @@
         auto begin = cast(const char*) &arg;
         if (std.system.endian == Endian.littleEndian && fs.flPlus
             || std.system.endian == Endian.bigEndian && fs.flDash)
-=======
-    if (f.spec == 'r')
-    {
-        // raw write, skip all else and write the thing
-        auto begin = cast(const char*) &val;
-        if (std.system.endian == Endian.littleEndian && f.flPlus
-            || std.system.endian == Endian.bigEndian && f.flDash)
->>>>>>> b1105650
         {
             // must swap bytes
             foreach_reverse (i; 0 .. val.sizeof)
@@ -1082,7 +1073,6 @@
         return;
     }
 
-<<<<<<< HEAD
     // Human-readable
     if (fs.spec == 'h' && std.math.abs(val) >= 1000)
     {
@@ -1090,14 +1080,12 @@
         return;
     }
 
-=======
->>>>>>> b1105650
     // Forward on to formatIntegral to handle both T and const(T)
     // Saves duplication of code for both versions.
     static if (isSigned!T)
-        formatIntegral(w, cast(long) val, f, Unsigned!(T).max);
+        formatIntegral(w, cast(long) val, fs, Unsigned!(T).max);
     else
-        formatIntegral(w, cast(ulong) val, f, T.max);
+        formatIntegral(w, cast(ulong) val, fs, T.max);
 }
 
 private void formatIntegral(Writer, T, Char)(Writer w, const(T) val, ref FormatSpec!Char f, ulong mask)
@@ -1110,11 +1098,11 @@
         fs.spec == 'x' || fs.spec == 'X' ? 16 :
         fs.spec == 'o' ? 8 :
         fs.spec == 'b' ? 2 :
-        fs.spec == 's' || fs.spec == 'd' || fs.spec == 'u' ? 10 :
+        fs.spec == 's' || fs.spec == 'd' || fs.spec == 'u' || fs.spec == 'h' ? 10 :
         0;
     enforceEx!FormatException(
             base > 0,
-            "integral");
+            "integral %" ~ fs.spec);
 
     bool negative = (base == 10 && arg < 0);
     if (negative)
@@ -1146,10 +1134,6 @@
         leftPad = '0';
     else
         leftPad = 0;
-<<<<<<< HEAD
-=======
-
->>>>>>> b1105650
     // figure out sign and continue in unsigned mode
     char forcedPrefix = void;
     if (fs.flPlus) forcedPrefix = '+';
@@ -1272,7 +1256,6 @@
         }
         return;
     }
-<<<<<<< HEAD
 
     // Human-readable
     if (fs.spec == 'h')
@@ -1361,8 +1344,6 @@
         {}
     }
 
-=======
->>>>>>> b1105650
     enforceEx!FormatException(
             std.algorithm.find("fgFGaAeEs", fs.spec).length,
             "floating");
@@ -1397,7 +1378,6 @@
 
 unittest
 {
-<<<<<<< HEAD
     auto a = appender!(string)();
     immutable real x = 5.5;
     FormatSpec!char f;
@@ -1412,8 +1392,6 @@
     formattedWrite(a, "%.4h", 5_235_567.34);
     assert(a.data == "5.2356M", a.data);
 
-=======
->>>>>>> b1105650
     foreach (T; TypeTuple!(float, double, real))
     {
         formatTest( to!(          T)(5.5), "5.5" );
@@ -1547,7 +1525,6 @@
         formatRange(w, val, f);
     }
 }
-<<<<<<< HEAD
 
 unittest
 {
@@ -1562,22 +1539,6 @@
     void[] val0;
     formatTest( val0, "[]" );
 
-=======
-
-unittest
-{
-    // Test for bug 7628
-    struct S1 { int[] arr; alias arr this; }
-    struct S2 { int[] arr; alias arr this; string toString() { return "S"; } }
-    static assert(__traits(compiles, formatTest(S1, "[]")));
-    formatTest(S1(), "[]");
-    formatTest(S2(), "S");
-
-    // void[]
-    void[] val0;
-    formatTest( val0, "[]" );
-
->>>>>>> b1105650
     void[] val = cast(void[])cast(ubyte[])[1, 2, 3];
     formatTest( val, "[1, 2, 3]" );
 
@@ -1623,7 +1584,6 @@
 }
 
 unittest
-<<<<<<< HEAD
 {
     // string literal from valid UTF sequence is encoding free.
     foreach (StrType; TypeTuple!(string, wstring, dstring))
@@ -1680,64 +1640,6 @@
     static if (isSomeChar!(ElementType!T))
     if (f.spec == 's')
     {
-=======
-{
-    // string literal from valid UTF sequence is encoding free.
-    foreach (StrType; TypeTuple!(string, wstring, dstring))
-    {
-        // Valid and printable (ASCII)
-        formatTest( [cast(StrType)"hello"],
-                    `["hello"]` );
-
-        // 1 character escape sequences
-        formatTest( [cast(StrType)"\"\\\a\b\f\n\r\t\v"],
-                    `["\"\\\a\b\f\n\r\t\v"]` );
-
-        // Valid and non-printable code point (<= U+FF)
-        formatTest( [cast(StrType)"\x00\x10\x1F\x20test"],
-                    `["\x00\x10\x1F test"]` );
-
-        // Valid and non-printable code point (<= U+FFFF)
-        formatTest( [cast(StrType)"\u200B..\u200F"],
-                    `["\u200B..\u200F"]` );
-
-        // Valid and non-printable code point (<= U+10FFFF)
-        formatTest( [cast(StrType)"\U000E0020..\U000E007F"],
-                    `["\U000E0020..\U000E007F"]` );
-    }
-
-    // invalid UTF sequence needs hex-string literal postfix (c/w/d)
-    {
-        // U+FFFF with UTF-8 (Invalid code point for interchange)
-        formatTest( [cast(string)[0xEF, 0xBF, 0xBF]],
-                    `[x"EF BF BF"c]` );
-
-        // U+FFFF with UTF-16 (Invalid code point for interchange)
-        formatTest( [cast(wstring)[0xFFFF]],
-                    `[x"FFFF"w]` );
-
-        // U+FFFF with UTF-32 (Invalid code point for interchange)
-        formatTest( [cast(dstring)[0xFFFF]],
-                    `[x"FFFF"d]` );
-    }
-}
-
-unittest
-{
-    // nested range formatting with array of string
-    formatTest( "%({%(%02x %)}%| %)", ["test", "msg"],
-                `{74 65 73 74} {6d 73 67}` );
-}
-
-// input range formatting
-private void formatRange(Writer, T, Char)(ref Writer w, ref T val, ref FormatSpec!Char f)
-if (isInputRange!T)
-{
-    // Formatting character ranges like string
-    static if (isSomeChar!(ElementType!T))
-    if (f.spec == 's')
-    {
->>>>>>> b1105650
         static if (isSomeString!T)
         {
             auto s = val[0 .. f.precision < $ ? f.precision : $];
@@ -1759,7 +1661,6 @@
         else
         {
             if (!f.flDash)
-<<<<<<< HEAD
             {
                 static if (hasLength!T)
                 {
@@ -1789,116 +1690,6 @@
                     for (; !val.empty && printed < f.precision; val.popFront(), ++printed)
                         put(w, val.front);
                 }
-            }
-            else
-            {
-                size_t printed = void;
-
-                // left align
-                if (f.precision == f.UNSPECIFIED)
-                {
-                    static if (hasLength!T)
-                    {
-                        printed = val.length;
-                        put(w, val);
-                    }
-                    else
-                    {
-                        printed = 0;
-                        for (; !val.empty; val.popFront(), ++printed)
-                            put(w, val.front);
-                    }
-                }
-                else
-                {
-                    printed = 0;
-=======
-            {
-                static if (hasLength!T)
-                {
-                    // right align
-                    auto len = val.length;
-                }
-                else static if (isForwardRange!T)
-                {
-                    auto len = walkLength(val.save);
-                }
-                else
-                {
-                    enforce(f.width == 0, "Cannot right-align a range without length");
-                    size_t len = 0;
-                }
-                if (f.precision != f.UNSPECIFIED && len > f.precision)
-                    len = f.precision;
-
-                if (f.width > len)
-                    foreach (i ; 0 .. f.width - len)
-                        put(w, ' ');
-                if (f.precision == f.UNSPECIFIED)
-                    put(w, val);
-                else
-                {
-                    size_t printed = 0;
->>>>>>> b1105650
-                    for (; !val.empty && printed < f.precision; val.popFront(), ++printed)
-                        put(w, val.front);
-                }
-
-                if (f.width > printed)
-                    foreach (i ; 0 .. f.width - printed)
-                        put(w, ' ');
-            }
-        }
-        return;
-    }
-
-    if (f.spec == 'r')
-    {
-        // raw writes
-        for (size_t i; !val.empty; val.popFront(), ++i)
-        {
-            formatValue(w, val.front, f);
-        }
-    }
-    else if (f.spec == 's')
-    {
-        put(w, f.seqBefore);
-        if (!val.empty)
-        {
-            formatElement(w, val.front, f);
-            val.popFront();
-            for (size_t i; !val.empty; val.popFront(), ++i)
-            {
-                put(w, f.seqSeparator);
-                formatElement(w, val.front, f);
-            }
-        }
-        static if (!isInfinite!T) put(w, f.seqAfter);
-    }
-    else if (f.spec == '(')
-    {
-        if (val.empty)
-            return;
-        // Nested specifier is to be used
-        for (;;)
-        {
-            auto fmt = FormatSpec!Char(f.nested);
-            fmt.writeUpToNextSpec(w);
-            formatElement(w, val.front, fmt);
-            if (f.sep)
-            {
-                put(w, fmt.trailing);
-                val.popFront();
-                if (val.empty)
-                    break;
-                put(w, f.sep);
-            }
-            else
-            {
-                val.popFront();
-                if (val.empty)
-                    break;
-                put(w, fmt.trailing);
             }
             else
             {
@@ -1933,8 +1724,6 @@
         }
         return;
     }
-<<<<<<< HEAD
-=======
 
     if (f.spec == 'r')
     {
@@ -1986,7 +1775,6 @@
             }
         }
     }
->>>>>>> b1105650
     else
         throw new Exception(text("Incorrect format specifier for range: %", f.spec));
 }
@@ -2058,7 +1846,6 @@
         {
             enum postfix = 'c';
             alias const(ubyte)[] IntArr;
-<<<<<<< HEAD
         }
         else static if (is(typeof(val[0]) : const(wchar)))
         {
@@ -2070,19 +1857,6 @@
             enum postfix = 'd';
             alias const(uint)[] IntArr;
         }
-=======
-        }
-        else static if (is(typeof(val[0]) : const(wchar)))
-        {
-            enum postfix = 'w';
-            alias const(ushort)[] IntArr;
-        }
-        else static if (is(typeof(val[0]) : const(dchar)))
-        {
-            enum postfix = 'd';
-            alias const(uint)[] IntArr;
-        }
->>>>>>> b1105650
         formattedWrite(w, "x\"%(%02X %)\"%s", cast(IntArr)val, postfix);
     }
     else
@@ -2122,17 +1896,10 @@
     enforceEx!FormatException(
             f.spec == 's' || f.spec == '(',
             "associative");
-<<<<<<< HEAD
 
     enum const(Char)[] defSpec = "%s" ~ f.keySeparator ~ "%s" ~ f.seqSeparator;
     auto fmtSpec = f.spec == '(' ? f.nested : defSpec;
 
-=======
-
-    enum const(Char)[] defSpec = "%s" ~ f.keySeparator ~ "%s" ~ f.seqSeparator;
-    auto fmtSpec = f.spec == '(' ? f.nested : defSpec;
-
->>>>>>> b1105650
     size_t i = 0, end = val.length;
 
     if (f.spec == 's')
@@ -2158,7 +1925,6 @@
     }
     if (f.spec == 's')
         put(w, f.seqAfter);
-<<<<<<< HEAD
 }
 
 unittest
@@ -2183,32 +1949,6 @@
 }
 
 
-=======
-}
-
-unittest
-{
-    int[string] aa0;
-    formatTest( aa0, `[]` );
-
-    // elements escaping
-    formatTest(  ["aaa":1, "bbb":2, "ccc":3],
-                `["aaa":1, "bbb":2, "ccc":3]` );
-    formatTest(  ['c':"str"],
-                `['c':"str"]` );
-
-    // range formatting for AA
-    auto aa3 = [1:"hello", 2:"world"];
-    // escape
-    formatTest( "{%(%s:%s $ %)}", aa3,
-                `{1:"hello" $ 2:"world"}`);
-    // use range formatting for key and value, and use %|
-    formatTest( "{%([%04d->%(%c.%)]%| $ %)}", aa3,
-                `{[0001->h.e.l.l.o] $ [0002->w.o.r.l.d]}` );
-}
-
-
->>>>>>> b1105650
 template hasToString(T, Char)
 {
     static if (is(typeof({ T val; FormatSpec!Char f; val.toString((const(char)[] s){}, f); })))
@@ -2337,7 +2077,6 @@
     {
         mixin(inputRangeCode);
         void toString(scope void delegate(const(char)[]) dg, ref FormatSpec!char f) const { dg("[012]"); }
-<<<<<<< HEAD
     }
     class C2
     {
@@ -2364,33 +2103,6 @@
     formatTest( new C3([0, 1, 2]), "[012]" );
     formatTest( new C4([0, 1, 2]), "[012]" );
     formatTest( new C5([0, 1, 2]), "[0, 1, 2]" );
-=======
-    }
-    class C2
-    {
-        mixin(inputRangeCode);
-        void toString(scope void delegate(const(char)[]) dg, string f) const { dg("[012]"); }
-    }
-    class C3
-    {
-        mixin(inputRangeCode);
-        void toString(scope void delegate(const(char)[]) dg) const { dg("[012]"); }
-    }
-    class C4
-    {
-        mixin(inputRangeCode);
-        override string toString() { return "[012]"; }
-    }
-    class C5
-    {
-        mixin(inputRangeCode);
-    }
-
-    formatTest( new C1([0, 1, 2]), "[012]" );
-    formatTest( new C2([0, 1, 2]), "[012]" );
-    formatTest( new C3([0, 1, 2]), "[012]" );
-    formatTest( new C4([0, 1, 2]), "[012]" );
-    formatTest( new C5([0, 1, 2]), "[0, 1, 2]" );
 }
 
 /// ditto
@@ -2414,37 +2126,10 @@
             formatValue(w, cast(Object)val, f);
         }
     }
->>>>>>> b1105650
-}
-
-/// ditto
-void formatValue(Writer, T, Char)(Writer w, T val, ref FormatSpec!Char f)
-if (!isSomeString!T && is(T == interface))
-{
-<<<<<<< HEAD
-    if (val is null)
-        put(w, "null");
-    else
-    {
-        static if (hasToString!(T, Char))
-        {
-            formatObject(w, val, f);
-        }
-        else static if (isInputRange!T)
-        {
-            formatRange(w, val, f);
-        }
-        else
-        {
-            formatValue(w, cast(Object)val, f);
-        }
-    }
 }
 
 unittest
 {
-=======
->>>>>>> b1105650
     // interface
     InputRange!int i = inputRangeObject([1,2,3,4]);
     formatTest( i, "[1, 2, 3, 4]" );
