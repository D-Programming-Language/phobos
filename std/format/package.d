--- conflicted
+++ resolved
@@ -1375,7 +1375,6 @@
     auto s = format!"%s is %s"("Pi", 3.14);
     assert(s == "Pi is 3.14");
 
-<<<<<<< HEAD
     i = 10;
     s = format("%d|%3d|%03d|%1d|%01.4f", i, i, i, i, cast(double) i);
     assert(s == "10| 10|010|10|10.0000");
@@ -1777,8 +1776,6 @@
     auto s = format!"%s is %s"("Pi", 3.14);
     assert(s == "Pi is 3.14");
 
-=======
->>>>>>> 6b7a10ec
     // This line doesn't compile, because 3.14 cannot be formatted with %d:
     // s = format!"%s is %d"("Pi", 3.14);
 }
@@ -1973,18 +1970,13 @@
 }
 
 /// ditto
-<<<<<<< HEAD
 char[] sformat(alias fmt, Args...)(char[] buf, scope Args args)
-=======
-char[] sformat(alias fmt, Args...)(char[] buf, Args args)
->>>>>>> 6b7a10ec
 if (isSomeString!(typeof(fmt)))
 {
     alias e = checkFormatException!(fmt, Args);
     static assert(!e, e.msg);
     return .sformat(buf, fmt, args);
 }
-<<<<<<< HEAD
 
 ///
 @safe pure unittest
@@ -2144,8 +2136,6 @@
 
     tmp = format("%3,g", 1_000_000.123456);
     assert(tmp == "1e+06", "'" ~ tmp ~ "'");
-=======
->>>>>>> 6b7a10ec
 
 ///
 @safe pure unittest
