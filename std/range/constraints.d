/**
This module defines several templates for testing whether a given object is a
_range, and what kind of _range it is:
$(BOOKTABLE ,
    $(TR $(TD $(D $(LREF isInputRange)))
        $(TD Tests if something is an $(I input _range), defined to be
        something from which one can sequentially read data using the
        primitives $(D front), $(D popFront), and $(D empty).
    ))
    $(TR $(TD $(D $(LREF isOutputRange)))
        $(TD Tests if something is an $(I output _range), defined to be
        something to which one can sequentially write data using the
        $(D $(LREF put)) primitive.
    ))
    $(TR $(TD $(D $(LREF isForwardRange)))
        $(TD Tests if something is a $(I forward _range), defined to be an
        input _range with the additional capability that one can save one's
        current position with the $(D save) primitive, thus allowing one to
        iterate over the same _range multiple times.
    ))
    $(TR $(TD $(D $(LREF isBidirectionalRange)))
        $(TD Tests if something is a $(I bidirectional _range), that is, a
        forward _range that allows reverse traversal using the primitives $(D
        back) and $(D popBack).
    ))
    $(TR $(TD $(D $(LREF isRandomAccessRange)))
        $(TD Tests if something is a $(I random access _range), which is a
        bidirectional _range that also supports the array subscripting
        operation via the primitive $(D opIndex).
    ))
)

A number of templates are provided that test for various _range capabilities:

$(BOOKTABLE ,
    $(TR $(TD $(D $(LREF hasMobileElements)))
        $(TD Tests if a given _range's elements can be moved around using the
        primitives $(D moveFront), $(D moveBack), or $(D moveAt).
    ))
    $(TR $(TD $(D $(LREF ElementType)))
        $(TD Returns the element type of a given _range.
    ))
    $(TR $(TD $(D $(LREF ElementEncodingType)))
        $(TD Returns the encoding element type of a given _range.
    ))
    $(TR $(TD $(D $(LREF hasSwappableElements)))
        $(TD Tests if a _range is a forward _range with swappable elements.
    ))
    $(TR $(TD $(D $(LREF hasAssignableElements)))
        $(TD Tests if a _range is a forward _range with mutable elements.
    ))
    $(TR $(TD $(D $(LREF hasLvalueElements)))
        $(TD Tests if a _range is a forward _range with elements that can be
        passed by reference and have their address taken.
    ))
    $(TR $(TD $(D $(LREF hasLength)))
        $(TD Tests if a given _range has the $(D length) attribute.
    ))
    $(TR $(TD $(D $(LREF isInfinite)))
        $(TD Tests if a given _range is an $(I infinite _range).
    ))
    $(TR $(TD $(D $(LREF hasSlicing)))
        $(TD Tests if a given _range supports the array slicing operation $(D
        R[x..y]).
    ))
    $(TR $(TD $(D $(LREF walkLength)))
        $(TD Computes the length of any _range in O(n) time.
    ))
)

Finally, this module also defines some convenience functions for
manipulating ranges:

$(BOOKTABLE ,
    $(TR $(TD $(D $(LREF popFrontN)))
        $(TD Advances a given _range by up to $(I n) elements.
    ))
    $(TR $(TD $(D $(LREF popBackN)))
        $(TD Advances a given bidirectional _range from the right by up to
        $(I n) elements.
    ))
    $(TR $(TD $(D $(LREF popFrontExactly)))
        $(TD Advances a given _range by up exactly $(I n) elements.
    ))
    $(TR $(TD $(D $(LREF popBackExactly)))
        $(TD Advances a given bidirectional _range from the right by exactly
        $(I n) elements.
    ))
    $(TR $(TD $(D $(LREF moveFront)))
        $(TD Removes the front element of a _range.
    ))
    $(TR $(TD $(D $(LREF moveBack)))
        $(TD Removes the back element of a bidirectional _range.
    ))
    $(TR $(TD $(D $(LREF moveAt)))
        $(TD Removes the $(I i)'th element of a random-access _range.
    ))
)

Source: $(PHOBOSSRC std/range/_constraints.d)

Macros:

WIKI = Phobos/StdRange

Copyright: Copyright by authors 2008-.

License: $(WEB boost.org/LICENSE_1_0.txt, Boost License 1.0).

Authors: $(WEB erdani.com, Andrei Alexandrescu), David Simcha,
and Jonathan M Davis. Credit for some of the ideas in building this module goes
to $(WEB fantascienza.net/leonardo/so/, Leonardo Maffi).
*/
module std.range.constraints;

public import std.array : empty, save, popFront, popBack, front, back;
import std.traits;


// For testing only.  This code is included in a string literal to be included
// in whatever module it's needed in, so that each module that uses it can be
// tested individually, without needing to link to std.range.
enum dummyRanges = q{
    // Used with the dummy ranges for testing higher order ranges.
    enum RangeType
    {
        Input,
        Forward,
        Bidirectional,
        Random
    }

    enum Length
    {
        Yes,
        No
    }

    enum ReturnBy
    {
        Reference,
        Value
    }

    // Range that's useful for testing other higher order ranges,
    // can be parametrized with attributes.  It just dumbs down an array of
    // numbers 1..10.
    struct DummyRange(ReturnBy _r, Length _l, RangeType _rt)
    {
        // These enums are so that the template params are visible outside
        // this instantiation.
        enum r = _r;
        enum l = _l;
        enum rt = _rt;

        uint[] arr = [1U, 2U, 3U, 4U, 5U, 6U, 7U, 8U, 9U, 10U];

        void reinit()
        {
            // Workaround for DMD bug 4378
            arr = [1U, 2U, 3U, 4U, 5U, 6U, 7U, 8U, 9U, 10U];
        }

        void popFront()
        {
            arr = arr[1..$];
        }

        @property bool empty() const
        {
            return arr.length == 0;
        }

        static if(r == ReturnBy.Reference)
        {
            @property ref inout(uint) front() inout
            {
                return arr[0];
            }

            @property void front(uint val)
            {
                arr[0] = val;
            }
        }
        else
        {
            @property uint front() const
            {
                return arr[0];
            }
        }

        static if(rt >= RangeType.Forward)
        {
            @property typeof(this) save()
            {
                return this;
            }
        }

        static if(rt >= RangeType.Bidirectional)
        {
            void popBack()
            {
                arr = arr[0..$ - 1];
            }

            static if(r == ReturnBy.Reference)
            {
                @property ref inout(uint) back() inout
                {
                    return arr[$ - 1];
                }

                @property void back(uint val)
                {
                    arr[$ - 1] = val;
                }

            }
            else
            {
                @property uint back() const
                {
                    return arr[$ - 1];
                }
            }
        }

        static if(rt >= RangeType.Random)
        {
            static if(r == ReturnBy.Reference)
            {
                ref inout(uint) opIndex(size_t index) inout
                {
                    return arr[index];
                }

                void opIndexAssign(uint val, size_t index)
                {
                    arr[index] = val;
                }
            }
            else
            {
                uint opIndex(size_t index) const
                {
                    return arr[index];
                }
            }

            typeof(this) opSlice(size_t lower, size_t upper)
            {
                auto ret = this;
                ret.arr = arr[lower..upper];
                return ret;
            }
        }

        static if(l == Length.Yes)
        {
            @property size_t length() const
            {
                return arr.length;
            }

            alias opDollar = length;
        }
    }

    enum dummyLength = 10;

    alias AllDummyRanges = TypeTuple!(
        DummyRange!(ReturnBy.Reference, Length.Yes, RangeType.Forward),
        DummyRange!(ReturnBy.Reference, Length.Yes, RangeType.Bidirectional),
        DummyRange!(ReturnBy.Reference, Length.Yes, RangeType.Random),
        DummyRange!(ReturnBy.Reference, Length.No, RangeType.Forward),
        DummyRange!(ReturnBy.Reference, Length.No, RangeType.Bidirectional),
        DummyRange!(ReturnBy.Value, Length.Yes, RangeType.Input),
        DummyRange!(ReturnBy.Value, Length.Yes, RangeType.Forward),
        DummyRange!(ReturnBy.Value, Length.Yes, RangeType.Bidirectional),
        DummyRange!(ReturnBy.Value, Length.Yes, RangeType.Random),
        DummyRange!(ReturnBy.Value, Length.No, RangeType.Input),
        DummyRange!(ReturnBy.Value, Length.No, RangeType.Forward),
        DummyRange!(ReturnBy.Value, Length.No, RangeType.Bidirectional)
    );

};

<<<<<<< HEAD
version(unittest)
{
    import std.typetuple;

    // Tests whether forward, bidirectional and random access properties are
    // propagated properly from the base range(s) R to the higher order range
    // H.  Useful in combination with DummyRange for testing several higher
    // order ranges.
    template propagatesRangeType(H, R...) {
        static if(allSatisfy!(isRandomAccessRange, R)) {
           enum bool propagatesRangeType = isRandomAccessRange!H;
        } else static if(allSatisfy!(isBidirectionalRange, R)) {
            enum bool propagatesRangeType = isBidirectionalRange!H;
        } else static if(allSatisfy!(isForwardRange, R)) {
            enum bool propagatesRangeType = isForwardRange!H;
        } else {
            enum bool propagatesRangeType = isInputRange!H;
        }
    }

    template propagatesLength(H, R...) {
        static if(allSatisfy!(hasLength, R)) {
            enum bool propagatesLength = hasLength!H;
        } else {
            enum bool propagatesLength = !hasLength!H;
        }
    }
}
=======
>>>>>>> 290cb51d

/**
Returns $(D true) if $(D R) is an input range. An input range must
define the primitives $(D empty), $(D popFront), and $(D front). The
following code should compile for any input range.

----
R r;              // can define a range object
if (r.empty) {}   // can test for empty
r.popFront();     // can invoke popFront()
auto h = r.front; // can get the front of the range of non-void type
----

The semantics of an input range (not checkable during compilation) are
assumed to be the following ($(D r) is an object of type $(D R)):

$(UL $(LI $(D r.empty) returns $(D false) iff there is more data
available in the range.)  $(LI $(D r.front) returns the current
element in the range. It may return by value or by reference. Calling
$(D r.front) is allowed only if calling $(D r.empty) has, or would
have, returned $(D false).) $(LI $(D r.popFront) advances to the next
element in the range. Calling $(D r.popFront) is allowed only if
calling $(D r.empty) has, or would have, returned $(D false).))
 */
template isInputRange(R)
{
    enum bool isInputRange = is(typeof(
    (inout int = 0)
    {
        R r = R.init;     // can define a range object
        if (r.empty) {}   // can test for empty
        r.popFront();     // can invoke popFront()
        auto h = r.front; // can get the front of the range
    }));
}

@safe unittest
{
    struct A {}
    struct B
    {
        void popFront();
        @property bool empty();
        @property int front();
    }
    static assert(!isInputRange!(A));
    static assert( isInputRange!(B));
    static assert( isInputRange!(int[]));
    static assert( isInputRange!(char[]));
    static assert(!isInputRange!(char[4]));
    static assert( isInputRange!(inout(int)[])); // bug 7824
}

/+
puts the whole raw element $(D e) into $(D r). doPut will not attempt to
iterate, slice or transcode $(D e) in any way shape or form. It will $(B only)
call the correct primitive ($(D r.put(e)),  $(D r.front = e) or
$(D r(0)) once.

This can be important when $(D e) needs to be placed in $(D r) unchanged.
Furthermore, it can be useful when working with $(D InputRange)s, as doPut
guarantees that no more than a single element will be placed.
+/
private void doPut(R, E)(ref R r, auto ref E e)
{
    static if(is(PointerTarget!R == struct))
        enum usingPut = hasMember!(PointerTarget!R, "put");
    else
        enum usingPut = hasMember!(R, "put");

    static if (usingPut)
    {
        static assert(is(typeof(r.put(e))),
            format("Cannot nativaly put a %s into a %s.", E.stringof, R.stringof));
        r.put(e);
    }
    else static if (isInputRange!R)
    {
        static assert(is(typeof(r.front = e)),
            format("Cannot nativaly put a %s into a %s.", E.stringof, R.stringof));
        r.front = e;
        r.popFront();
    }
    else static if (is(typeof(r(e))))
    {
        r(e);
    }
    else
    {
        import std.string;
        static assert (false,
            format("Cannot nativaly put a %s into a %s.", E.stringof, R.stringof));
    }
}

@safe unittest
{
    static assert (!isNativeOutputRange!(int,     int));
    static assert ( isNativeOutputRange!(int[],   int));
    static assert (!isNativeOutputRange!(int[][], int));

    static assert (!isNativeOutputRange!(int,     int[]));
    static assert (!isNativeOutputRange!(int[],   int[]));
    static assert ( isNativeOutputRange!(int[][], int[]));

    static assert (!isNativeOutputRange!(int,     int[][]));
    static assert (!isNativeOutputRange!(int[],   int[][]));
    static assert (!isNativeOutputRange!(int[][], int[][]));

    static assert (!isNativeOutputRange!(int[4],   int));
    static assert ( isNativeOutputRange!(int[4][], int)); //Scary!
    static assert ( isNativeOutputRange!(int[4][], int[4]));

    static assert (!isNativeOutputRange!( char[],   char));
    static assert (!isNativeOutputRange!( char[],  dchar));
    static assert ( isNativeOutputRange!(dchar[],   char));
    static assert ( isNativeOutputRange!(dchar[],  dchar));

}

/++
Outputs $(D e) to $(D r). The exact effect is dependent upon the two
types. Several cases are accepted, as described below. The code snippets
are attempted in order, and the first to compile "wins" and gets
evaluated.

In this table "doPut" is a method that places $(D e) into $(D r), using the
correct primitive: $(D r.put(e)) if $(D R) defines $(D put), $(D r.front = e)
if $(D r) is an input range (followed by $(D r.popFront())), or $(D r(e))
otherwise.

$(BOOKTABLE ,
    $(TR
        $(TH Code Snippet)
        $(TH Scenario)
    )
    $(TR
        $(TD $(D r.doPut(e);))
        $(TD $(D R) specifically accepts an $(D E).)
    )
    $(TR
        $(TD $(D r.doPut([ e ]);))
        $(TD $(D R) specifically accepts an $(D E[]).)
    )
    $(TR
        $(TD $(D r.putChar(e);))
        $(TD $(D R) accepts some form of string or character. put will
            transcode the character $(D e) accordingly.)
    )
    $(TR
        $(TD $(D for (; !e.empty; e.popFront()) put(r, e.front);))
        $(TD Copying range $(D E) into $(D R).)
    )
)

Tip: $(D put) should $(I not) be used "UFCS-style", e.g. $(D r.put(e)).
Doing this may call $(D R.put) directly, by-passing any transformation
feature provided by $(D Range.put). $(D put(r, e)) is prefered.
 +/
void put(R, E)(ref R r, E e)
{
    //First level: simply straight up put.
    static if (is(typeof(doPut(r, e))))
    {
        doPut(r, e);
    }
    //Optional optimization block for straight up array to array copy.
    else static if (isDynamicArray!R && !isNarrowString!R && isDynamicArray!E && is(typeof(r[] = e[])))
    {
        immutable len = e.length;
        r[0 .. len] = e[];
        r = r[len .. $];
    }
    //Accepts E[] ?
    else static if (is(typeof(doPut(r, [e]))) && !isDynamicArray!R)
    {
        if (__ctfe)
            doPut(r, [e]);
        else
            doPut(r, (&e)[0..1]);
    }
    //special case for char to string.
    else static if (isSomeChar!E && is(typeof(putChar(r, e))))
    {
        putChar(r, e);
    }
    //Extract each element from the range
    //We can use "put" here, so we can recursively test a RoR of E.
    else static if (isInputRange!E && is(typeof(put(r, e.front))))
    {
        //Special optimization: If E is a narrow string, and r accepts characters no-wider than the string's
        //Then simply feed the characters 1 by 1.
        static if (isNarrowString!E && (
            (is(E : const  char[]) && is(typeof(doPut(r,  char.max))) && !is(typeof(doPut(r, dchar.max))) && !is(typeof(doPut(r, wchar.max)))) ||
            (is(E : const wchar[]) && is(typeof(doPut(r, wchar.max))) && !is(typeof(doPut(r, dchar.max)))) ) )
        {
            foreach(c; e)
                doPut(r, c);
        }
        else
        {
            for (; !e.empty; e.popFront())
                put(r, e.front);
        }
    }
    else
    {
        import std.string;
        static assert (false, format("Cannot put a %s into a %s.", E.stringof, R.stringof));
    }
}

//Helper function to handle chars as quickly and as elegantly as possible
//Assumes r.put(e)/r(e) has already been tested
private void putChar(R, E)(ref R r, E e)
if (isSomeChar!E)
{
    ////@@@9186@@@: Can't use (E[]).init
    ref const( char)[] cstringInit();
    ref const(wchar)[] wstringInit();
    ref const(dchar)[] dstringInit();

    enum csCond = !isDynamicArray!R && is(typeof(doPut(r, cstringInit())));
    enum wsCond = !isDynamicArray!R && is(typeof(doPut(r, wstringInit())));
    enum dsCond = !isDynamicArray!R && is(typeof(doPut(r, dstringInit())));

    //Use "max" to avoid static type demotion
    enum ccCond = is(typeof(doPut(r,  char.max)));
    enum wcCond = is(typeof(doPut(r, wchar.max)));
    //enum dcCond = is(typeof(doPut(r, dchar.max)));

    //Fast transform a narrow char into a wider string
    static if ((wsCond && E.sizeof < wchar.sizeof) || (dsCond && E.sizeof < dchar.sizeof))
    {
        enum w = wsCond && E.sizeof < wchar.sizeof;
        Select!(w, wchar, dchar) c = e;
        if (__ctfe)
            doPut(r, [c]);
        else
            doPut(r, (&c)[0..1]);
    }
    //Encode a wide char into a narrower string
    else static if (wsCond || csCond)
    {
        import std.utf : encode;
        /+static+/ Select!(wsCond, wchar[2], char[4]) buf; //static prevents purity.
        doPut(r, buf.ptr[0 .. encode(buf, e)]); //the word ".ptr" added to enforce un-safety.
    }
    //Slowly encode a wide char into a series of narrower chars
    else static if (wcCond || ccCond)
    {
        import std.encoding : encode;
        alias C = Select!(wcCond, wchar, char);
        encode!(C, R)(e, r);
    }
    else
    {
        import std.string;
        static assert (false, format("Cannot put a %s into a %s.", E.stringof, R.stringof));
    }
}

pure unittest
{
    auto f = delegate (const(char)[]) {};
    putChar(f, cast(dchar)'a');
}

unittest
{
    struct A {}
    static assert(!isInputRange!(A));
    struct B
    {
        void put(int) {}
    }
    B b;
    put(b, 5);
}

unittest
{
    int[] a = [1, 2, 3], b = [10, 20];
    auto c = a;
    put(a, b);
    assert(c == [10, 20, 3]);
    assert(a == [3]);
}

unittest
{
    int[] a = new int[10];
    int b;
    static assert(isInputRange!(typeof(a)));
    put(a, b);
}

unittest
{
    void myprint(in char[] s) { }
    auto r = &myprint;
    put(r, 'a');
}

unittest
{
    int[] a = new int[10];
    static assert(!__traits(compiles, put(a, 1.0L)));
    static assert( __traits(compiles, put(a, 1)));
    /*
     * a[0] = 65;       // OK
     * a[0] = 'A';      // OK
     * a[0] = "ABC"[0]; // OK
     * put(a, "ABC");   // OK
     */
    static assert( __traits(compiles, put(a, "ABC")));
}

unittest
{
    char[] a = new char[10];
    static assert(!__traits(compiles, put(a, 1.0L)));
    static assert(!__traits(compiles, put(a, 1)));
    // char[] is NOT output range.
    static assert(!__traits(compiles, put(a, 'a')));
    static assert(!__traits(compiles, put(a, "ABC")));
}

unittest
{
    int[][] a;
    int[]   b;
    int     c;
    static assert( __traits(compiles, put(b, c)));
    static assert( __traits(compiles, put(a, b)));
    static assert(!__traits(compiles, put(a, c)));
}

unittest
{
    int[][] a = new int[][](3);
    int[]   b = [1];
    auto aa = a;
    put(aa, b);
    assert(aa == [[], []]);
    assert(a  == [[1], [], []]);
    int[][3] c = [2];
    aa = a;
    put(aa, c[]);
    assert(aa.empty);
    assert(a == [[2], [2], [2]]);
}

unittest
{
    // Test fix for bug 7476.
    struct LockingTextWriter
    {
        void put(dchar c){}
    }
    struct RetroResult
    {
        bool end = false;
        @property bool empty() const { return end; }
        @property dchar front(){ return 'a'; }
        void popFront(){ end = true; }
    }
    LockingTextWriter w;
    RetroResult r;
    put(w, r);
}

unittest
{
    import std.conv : to;
    import std.typecons : tuple;
    import std.typetyple;

    static struct PutC(C)
    {
        string result;
        void put(const(C) c) { result ~= to!string((&c)[0..1]); }
    }
    static struct PutS(C)
    {
        string result;
        void put(const(C)[] s) { result ~= to!string(s); }
    }
    static struct PutSS(C)
    {
        string result;
        void put(const(C)[][] ss)
        {
            foreach(s; ss)
                result ~= to!string(s);
        }
    }

    PutS!char p;
    putChar(p, cast(dchar)'a');

    //Source Char
    foreach (SC; TypeTuple!(char, wchar, dchar))
    {
        SC ch = 'I';
        dchar dh = '♥';
        immutable(SC)[] s = "日本語！";
        immutable(SC)[][] ss = ["日本語", "が", "好き", "ですか", "？"];

        //Target Char
        foreach (TC; TypeTuple!(char, wchar, dchar))
        {
            //Testing PutC and PutS
            foreach (Type; TypeTuple!(PutC!TC, PutS!TC))
            {
                Type type;
                auto sink = new Type();

                //Testing put and sink
                foreach (value ; tuple(type, sink))
                {
                    put(value, ch);
                    assert(value.result == "I");
                    put(value, dh);
                    assert(value.result == "I♥");
                    put(value, s);
                    assert(value.result == "I♥日本語！");
                    put(value, ss);
                    assert(value.result == "I♥日本語！日本語が好きですか？");
                }
            }
        }
    }
}

unittest
{
    static struct CharRange
    {
        char c;
        enum empty = false;
        void popFront(){};
        ref char front() @property
        {
            return c;
        }
    }
    CharRange c;
    put(c, cast(dchar)'H');
    put(c, "hello"d);
}

unittest
{
    // issue 9823
    const(char)[] r;
    void delegate(const(char)[]) dg = (s) { r = s; };
    put(dg, ["ABC"]);
    assert(r == "ABC");
}

unittest
{
    // issue 10571
    import std.format;
    string buf;
    formattedWrite((in char[] s) { buf ~= s; }, "%s", "hello");
    assert(buf == "hello");
}

unittest
{
    import std.format;
    import std.typetuple;
    struct PutC(C)
    {
        void put(C){}
    }
    struct PutS(C)
    {
        void put(const(C)[]){}
    }
    struct CallC(C)
    {
        void opCall(C){}
    }
    struct CallS(C)
    {
        void opCall(const(C)[]){}
    }
    struct FrontC(C)
    {
        enum empty = false;
        auto front()@property{return C.init;}
        void front(C)@property{}
        void popFront(){}
    }
    struct FrontS(C)
    {
        enum empty = false;
        auto front()@property{return C[].init;}
        void front(const(C)[])@property{}
        void popFront(){}
    }
    void foo()
    {
        foreach(C; TypeTuple!(char, wchar, dchar))
        {
            formattedWrite((C c){},        "", 1, 'a', cast(wchar)'a', cast(dchar)'a', "a"c, "a"w, "a"d);
            formattedWrite((const(C)[]){}, "", 1, 'a', cast(wchar)'a', cast(dchar)'a', "a"c, "a"w, "a"d);
            formattedWrite(PutC!C(),       "", 1, 'a', cast(wchar)'a', cast(dchar)'a', "a"c, "a"w, "a"d);
            formattedWrite(PutS!C(),       "", 1, 'a', cast(wchar)'a', cast(dchar)'a', "a"c, "a"w, "a"d);
            CallC!C callC;
            CallS!C callS;
            formattedWrite(callC,          "", 1, 'a', cast(wchar)'a', cast(dchar)'a', "a"c, "a"w, "a"d);
            formattedWrite(callS,          "", 1, 'a', cast(wchar)'a', cast(dchar)'a', "a"c, "a"w, "a"d);
            formattedWrite(FrontC!C(),     "", 1, 'a', cast(wchar)'a', cast(dchar)'a', "a"c, "a"w, "a"d);
            formattedWrite(FrontS!C(),     "", 1, 'a', cast(wchar)'a', cast(dchar)'a', "a"c, "a"w, "a"d);
        }
        formattedWrite((dchar[]).init,     "", 1, 'a', cast(wchar)'a', cast(dchar)'a', "a"c, "a"w, "a"d);
    }
}

/+
Returns $(D true) if $(D R) is a native output range for elements of type
$(D E). An output range is defined functionally as a range that
supports the operation $(D doPut(r, e)) as defined above. if $(D doPut(r, e))
is valid, then $(D put(r,e)) will have the same behavior.

The two guarantees isNativeOutputRange gives over the larger $(D isOutputRange)
are:
1: $(D e) is $(B exactly) what will be placed (not $(D [e]), for example).
2: if $(D E) is a non $(empty) $(D InputRange), then placing $(D e) is
guaranteed to not overflow the range.
 +/
package template isNativeOutputRange(R, E)
{
    enum bool isNativeOutputRange = is(typeof(
    (inout int = 0)
    {
        R r = void;
        E e;
        doPut(r, e);
    }));
}
//
@safe unittest
{
    int[] r = new int[](4);
    static assert(isInputRange!(int[]));
    static assert( isNativeOutputRange!(int[], int));
    static assert(!isNativeOutputRange!(int[], int[]));
    static assert( isOutputRange!(int[], int[]));

    if (!r.empty)
        put(r, 1); //guaranteed to succeed
    if (!r.empty)
        put(r, [1, 2]); //May actually error out.
}
/++
Returns $(D true) if $(D R) is an output range for elements of type
$(D E). An output range is defined functionally as a range that
supports the operation $(D put(r, e)) as defined above.
 +/
template isOutputRange(R, E)
{
    enum bool isOutputRange = is(typeof(
    (inout int = 0)
    {
        R r = R.init;
        E e = E.init;
        put(r, e);
    }));
}

///
@safe unittest
{
    void myprint(in char[] s) { }
    static assert(isOutputRange!(typeof(&myprint), char));

    static assert(!isOutputRange!(char[], char));
    static assert( isOutputRange!(dchar[], wchar));
    static assert( isOutputRange!(dchar[], dchar));
}

@safe unittest
{
    import std.array;
    import std.stdio : writeln;

    auto app = appender!string();
    string s;
    static assert( isOutputRange!(Appender!string, string));
    static assert( isOutputRange!(Appender!string*, string));
    static assert(!isOutputRange!(Appender!string, int));
    static assert(!isOutputRange!(wchar[], wchar));
    static assert( isOutputRange!(dchar[], char));
    static assert( isOutputRange!(dchar[], string));
    static assert( isOutputRange!(dchar[], wstring));
    static assert( isOutputRange!(dchar[], dstring));

    static assert(!isOutputRange!(const(int)[], int));
    static assert(!isOutputRange!(inout(int)[], int));
}


/**
Returns $(D true) if $(D R) is a forward range. A forward range is an
input range $(D r) that can save "checkpoints" by saving $(D r.save)
to another value of type $(D R). Notable examples of input ranges that
are $(I not) forward ranges are file/socket ranges; copying such a
range will not save the position in the stream, and they most likely
reuse an internal buffer as the entire stream does not sit in
memory. Subsequently, advancing either the original or the copy will
advance the stream, so the copies are not independent.

The following code should compile for any forward range.

----
static assert(isInputRange!R);
R r1;
static assert (is(typeof(r1.save) == R));
----

Saving a range is not duplicating it; in the example above, $(D r1)
and $(D r2) still refer to the same underlying data. They just
navigate that data independently.

The semantics of a forward range (not checkable during compilation)
are the same as for an input range, with the additional requirement
that backtracking must be possible by saving a copy of the range
object with $(D save) and using it later.
 */
template isForwardRange(R)
{
    enum bool isForwardRange = isInputRange!R && is(typeof(
    (inout int = 0)
    {
        R r1 = R.init;
        static assert (is(typeof(r1.save) == R));
    }));
}

@safe unittest
{
    static assert(!isForwardRange!(int));
    static assert( isForwardRange!(int[]));
    static assert( isForwardRange!(inout(int)[]));
}

/**
Returns $(D true) if $(D R) is a bidirectional range. A bidirectional
range is a forward range that also offers the primitives $(D back) and
$(D popBack). The following code should compile for any bidirectional
range.

----
R r;
static assert(isForwardRange!R);           // is forward range
r.popBack();                               // can invoke popBack
auto t = r.back;                           // can get the back of the range
auto w = r.front;
static assert(is(typeof(t) == typeof(w))); // same type for front and back
----

The semantics of a bidirectional range (not checkable during
compilation) are assumed to be the following ($(D r) is an object of
type $(D R)):

$(UL $(LI $(D r.back) returns (possibly a reference to) the last
element in the range. Calling $(D r.back) is allowed only if calling
$(D r.empty) has, or would have, returned $(D false).))
 */
template isBidirectionalRange(R)
{
    enum bool isBidirectionalRange = isForwardRange!R && is(typeof(
    (inout int = 0)
    {
        R r = R.init;
        r.popBack();
        auto t = r.back;
        auto w = r.front;
        static assert(is(typeof(t) == typeof(w)));
    }));
}

@safe unittest
{
    struct A {}
    struct B
    {
        void popFront();
        @property bool empty();
        @property int front();
    }
    struct C
    {
        @property bool empty();
        @property C save();
        void popFront();
        @property int front();
        void popBack();
        @property int back();
    }
    static assert(!isBidirectionalRange!(A));
    static assert(!isBidirectionalRange!(B));
    static assert( isBidirectionalRange!(C));
    static assert( isBidirectionalRange!(int[]));
    static assert( isBidirectionalRange!(char[]));
    static assert( isBidirectionalRange!(inout(int)[]));
}

/**
Returns $(D true) if $(D R) is a random-access range. A random-access
range is a bidirectional range that also offers the primitive $(D
opIndex), OR an infinite forward range that offers $(D opIndex). In
either case, the range must either offer $(D length) or be
infinite. The following code should compile for any random-access
range.

----
// range is finite and bidirectional or infinite and forward.
static assert(isBidirectionalRange!R ||
              isForwardRange!R && isInfinite!R);

R r = void;
auto e = r[1]; // can index
static assert(is(typeof(e) == typeof(r.front))); // same type for indexed and front
static assert(!isNarrowString!R); // narrow strings cannot be indexed as ranges
static assert(hasLength!R || isInfinite!R); // must have length or be infinite

// $ must work as it does with arrays if opIndex works with $
static if(is(typeof(r[$])))
{
    static assert(is(typeof(r.front) == typeof(r[$])));

    // $ - 1 doesn't make sense with infinite ranges but needs to work
    // with finite ones.
    static if(!isInfinite!R)
        static assert(is(typeof(r.front) == typeof(r[$ - 1])));
}
----

The semantics of a random-access range (not checkable during
compilation) are assumed to be the following ($(D r) is an object of
type $(D R)): $(UL $(LI $(D r.opIndex(n)) returns a reference to the
$(D n)th element in the range.))

Although $(D char[]) and $(D wchar[]) (as well as their qualified
versions including $(D string) and $(D wstring)) are arrays, $(D
isRandomAccessRange) yields $(D false) for them because they use
variable-length encodings (UTF-8 and UTF-16 respectively). These types
are bidirectional ranges only.
 */
template isRandomAccessRange(R)
{
    enum bool isRandomAccessRange = is(typeof(
    (inout int = 0)
    {
        static assert(isBidirectionalRange!R ||
                      isForwardRange!R && isInfinite!R);
        R r = R.init;
        auto e = r[1];
        static assert(is(typeof(e) == typeof(r.front)));
        static assert(!isNarrowString!R);
        static assert(hasLength!R || isInfinite!R);

        static if(is(typeof(r[$])))
        {
            static assert(is(typeof(r.front) == typeof(r[$])));

            static if(!isInfinite!R)
                static assert(is(typeof(r.front) == typeof(r[$ - 1])));
        }
    }));
}

@safe unittest
{
    struct A {}
    struct B
    {
        void popFront();
        @property bool empty();
        @property int front();
    }
    struct C
    {
        void popFront();
        @property bool empty();
        @property int front();
        void popBack();
        @property int back();
    }
    struct D
    {
        @property bool empty();
        @property D save();
        @property int front();
        void popFront();
        @property int back();
        void popBack();
        ref int opIndex(uint);
        @property size_t length();
        alias opDollar = length;
        //int opSlice(uint, uint);
    }
    static assert(!isRandomAccessRange!(A));
    static assert(!isRandomAccessRange!(B));
    static assert(!isRandomAccessRange!(C));
    static assert( isRandomAccessRange!(D));
    static assert( isRandomAccessRange!(int[]));
    static assert( isRandomAccessRange!(inout(int)[]));
}

@safe unittest
{
    // Test fix for bug 6935.
    struct R
    {
        @disable this();

        @property bool empty() const { return false; }
        @property int front() const { return 0; }
        void popFront() {}

        @property R save() { return this; }

        @property int back() const { return 0; }
        void popBack(){}

        int opIndex(size_t n) const { return 0; }
        @property size_t length() const { return 0; }
        alias opDollar = length;

        void put(int e){  }
    }
    static assert(isInputRange!R);
    static assert(isForwardRange!R);
    static assert(isBidirectionalRange!R);
    static assert(isRandomAccessRange!R);
    static assert(isOutputRange!(R, int));
}

/**
Returns $(D true) iff $(D R) is an input range that supports the
$(D moveFront) primitive, as well as $(D moveBack) and $(D moveAt) if it's a
bidirectional or random access range. These may be explicitly implemented, or
may work via the default behavior of the module level functions $(D moveFront)
and friends. The following code should compile for any range
with mobile elements.

----
alias E = ElementType!R;
R r;
static assert(isInputRange!R);
static assert(is(typeof(moveFront(r)) == E));
static if (isBidirectionalRange!R)
    static assert(is(typeof(moveBack(r)) == E));
static if (isRandomAccessRange!R)
    static assert(is(typeof(moveAt(r, 0)) == E));
----
 */
template hasMobileElements(R)
{
    enum bool hasMobileElements = isInputRange!R && is(typeof(
    (inout int = 0)
    {
        alias E = ElementType!R;
        R r = R.init;
        static assert(is(typeof(moveFront(r)) == E));
        static if (isBidirectionalRange!R)
            static assert(is(typeof(moveBack(r)) == E));
        static if (isRandomAccessRange!R)
            static assert(is(typeof(moveAt(r, 0)) == E));
    }));
}

///
@safe unittest
{
    import std.algorithm : map;
    import std.range : iota, repeat;

    static struct HasPostblit
    {
        this(this) {}
    }

    auto nonMobile = map!"a"(repeat(HasPostblit.init));
    static assert(!hasMobileElements!(typeof(nonMobile)));
    static assert( hasMobileElements!(int[]));
    static assert( hasMobileElements!(inout(int)[]));
    static assert( hasMobileElements!(typeof(iota(1000))));

    static assert( hasMobileElements!( string));
    static assert( hasMobileElements!(dstring));
    static assert( hasMobileElements!( char[]));
    static assert( hasMobileElements!(dchar[]));
}

/**
The element type of $(D R). $(D R) does not have to be a range. The
element type is determined as the type yielded by $(D r.front) for an
object $(D r) of type $(D R). For example, $(D ElementType!(T[])) is
$(D T) if $(D T[]) isn't a narrow string; if it is, the element type is
$(D dchar). If $(D R) doesn't have $(D front), $(D ElementType!R) is
$(D void).
 */
template ElementType(R)
{
    static if (is(typeof(R.init.front.init) T))
        alias ElementType = T;
    else
        alias ElementType = void;
}

///
@safe unittest
{
    import std.algorithm : iota;

    // Standard arrays: returns the type of the elements of the array
    static assert(is(ElementType!(int[]) == int));

    // Accessing .front retrieves the decoded dchar
    static assert(is(ElementType!(char[])  == dchar)); // rvalue
    static assert(is(ElementType!(dchar[]) == dchar)); // lvalue

    // Ditto
    static assert(is(ElementType!(string) == dchar));
    static assert(is(ElementType!(dstring) == immutable(dchar)));

    // For ranges it gets the type of .front.
    auto range = iota(0, 10);
    static assert(is(ElementType!(typeof(range)) == int));
}

@safe unittest
{
    static assert(is(ElementType!(byte[]) == byte));
    static assert(is(ElementType!(wchar[]) == dchar)); // rvalue
    static assert(is(ElementType!(wstring) == dchar));
}

@safe unittest
{
    enum XYZ : string { a = "foo" }
    auto x = XYZ.a.front;
    immutable char[3] a = "abc";
    int[] i;
    void[] buf;
    static assert(is(ElementType!(XYZ) == dchar));
    static assert(is(ElementType!(typeof(a)) == dchar));
    static assert(is(ElementType!(typeof(i)) == int));
    static assert(is(ElementType!(typeof(buf)) == void));
    static assert(is(ElementType!(inout(int)[]) == inout(int)));
    static assert(is(ElementType!(inout(int[])) == inout(int)));
}

@safe unittest
{
    static assert(is(ElementType!(int[5]) == int));
    static assert(is(ElementType!(int[0]) == int));
    static assert(is(ElementType!(char[5]) == dchar));
    static assert(is(ElementType!(char[0]) == dchar));
}

@safe unittest //11336
{
    static struct S
    {
        this(this) @disable;
    }
    static assert(is(ElementType!(S[]) == S));
}

@safe unittest // 11401
{
    // ElementType should also work for non-@propety 'front'
    struct E { ushort id; }
    struct R
    {
        E front() { return E.init; }
    }
    static assert(is(ElementType!R == E));
}

/**
The encoding element type of $(D R). For narrow strings ($(D char[]),
$(D wchar[]) and their qualified variants including $(D string) and
$(D wstring)), $(D ElementEncodingType) is the character type of the
string. For all other types, $(D ElementEncodingType) is the same as
$(D ElementType).
 */
template ElementEncodingType(R)
{
    static if (is(StringTypeOf!R) && is(R : E[], E))
        alias ElementEncodingType = E;
    else
        alias ElementEncodingType = ElementType!R;
}

///
@safe unittest
{
    import std.range : iota;
    // internally the range stores the encoded type
    static assert(is(ElementEncodingType!(char[])  == char));

    static assert(is(ElementEncodingType!(wstring) == immutable(wchar)));

    static assert(is(ElementEncodingType!(byte[]) == byte));

    auto range = iota(0, 10);
    static assert(is(ElementEncodingType!(typeof(range)) == int));
}

@safe unittest
{
    static assert(is(ElementEncodingType!(wchar[]) == wchar));
    static assert(is(ElementEncodingType!(dchar[]) == dchar));
    static assert(is(ElementEncodingType!(string)  == immutable(char)));
    static assert(is(ElementEncodingType!(dstring) == immutable(dchar)));
    static assert(is(ElementEncodingType!(int[])  == int));
}

@safe unittest
{
    enum XYZ : string { a = "foo" }
    auto x = XYZ.a.front;
    immutable char[3] a = "abc";
    int[] i;
    void[] buf;
    static assert(is(ElementType!(XYZ) : dchar));
    static assert(is(ElementEncodingType!(char[]) == char));
    static assert(is(ElementEncodingType!(string) == immutable char));
    static assert(is(ElementType!(typeof(a)) : dchar));
    static assert(is(ElementType!(typeof(i)) == int));
    static assert(is(ElementEncodingType!(typeof(i)) == int));
    static assert(is(ElementType!(typeof(buf)) : void));

    static assert(is(ElementEncodingType!(inout char[]) : inout(char)));
}

@safe unittest
{
    static assert(is(ElementEncodingType!(int[5]) == int));
    static assert(is(ElementEncodingType!(int[0]) == int));
    static assert(is(ElementEncodingType!(char[5]) == char));
    static assert(is(ElementEncodingType!(char[0]) == char));
}

/**
Returns $(D true) if $(D R) is an input range and has swappable
elements. The following code should compile for any range
with swappable elements.

----
R r;
static assert(isInputRange!R);
swap(r.front, r.front);
static if (isBidirectionalRange!R) swap(r.back, r.front);
static if (isRandomAccessRange!R) swap(r[], r.front);
----
 */
template hasSwappableElements(R)
{
    import std.algorithm : swap;
    enum bool hasSwappableElements = isInputRange!R && is(typeof(
    (inout int = 0)
    {
        R r = R.init;
        swap(r.front, r.front);
        static if (isBidirectionalRange!R) swap(r.back, r.front);
        static if (isRandomAccessRange!R) swap(r[0], r.front);
    }));
}

///
@safe unittest
{
    static assert(!hasSwappableElements!(const int[]));
    static assert(!hasSwappableElements!(const(int)[]));
    static assert(!hasSwappableElements!(inout(int)[]));
    static assert( hasSwappableElements!(int[]));

    static assert(!hasSwappableElements!( string));
    static assert(!hasSwappableElements!(dstring));
    static assert(!hasSwappableElements!( char[]));
    static assert( hasSwappableElements!(dchar[]));
}

/**
Returns $(D true) if $(D R) is an input range and has mutable
elements. The following code should compile for any range
with assignable elements.

----
R r;
static assert(isInputRange!R);
r.front = r.front;
static if (isBidirectionalRange!R) r.back = r.front;
static if (isRandomAccessRange!R) r[0] = r.front;
----
 */
template hasAssignableElements(R)
{
    enum bool hasAssignableElements = isInputRange!R && is(typeof(
    (inout int = 0)
    {
        R r = R.init;
        r.front = r.front;
        static if (isBidirectionalRange!R) r.back = r.front;
        static if (isRandomAccessRange!R) r[0] = r.front;
    }));
}

///
@safe unittest
{
    static assert(!hasAssignableElements!(const int[]));
    static assert(!hasAssignableElements!(const(int)[]));
    static assert( hasAssignableElements!(int[]));
    static assert(!hasAssignableElements!(inout(int)[]));

    static assert(!hasAssignableElements!( string));
    static assert(!hasAssignableElements!(dstring));
    static assert(!hasAssignableElements!( char[]));
    static assert( hasAssignableElements!(dchar[]));
}

/**
Tests whether the range $(D R) has lvalue elements. These are defined as
elements that can be passed by reference and have their address taken.
The following code should compile for any range with lvalue elements.
----
void passByRef(ref ElementType!R stuff);
...
static assert(isInputRange!R);
passByRef(r.front);
static if (isBidirectionalRange!R) passByRef(r.back);
static if (isRandomAccessRange!R) passByRef(r[0]);
----
*/
template hasLvalueElements(R)
{
    enum bool hasLvalueElements = isInputRange!R && is(typeof(
    (inout int = 0)
    {
        void checkRef(ref ElementType!R stuff);
        R r = R.init;

        checkRef(r.front);
        static if (isBidirectionalRange!R) checkRef(r.back);
        static if (isRandomAccessRange!R) checkRef(r[0]);
    }));
}

///
@safe unittest
{
    import std.range : iota, chain;

    static assert( hasLvalueElements!(int[]));
    static assert( hasLvalueElements!(const(int)[]));
    static assert( hasLvalueElements!(inout(int)[]));
    static assert( hasLvalueElements!(immutable(int)[]));
    static assert(!hasLvalueElements!(typeof(iota(3))));

    static assert(!hasLvalueElements!( string));
    static assert( hasLvalueElements!(dstring));
    static assert(!hasLvalueElements!( char[]));
    static assert( hasLvalueElements!(dchar[]));

    auto c = chain([1, 2, 3], [4, 5, 6]);
    static assert( hasLvalueElements!(typeof(c)));
}

@safe unittest
{
    // bugfix 6336
    struct S { immutable int value; }
    static assert( isInputRange!(S[]));
    static assert( hasLvalueElements!(S[]));
}

/**
Returns $(D true) if $(D R) has a $(D length) member that returns an
integral type. $(D R) does not have to be a range. Note that $(D
length) is an optional primitive as no range must implement it. Some
ranges do not store their length explicitly, some cannot compute it
without actually exhausting the range (e.g. socket streams), and some
other ranges may be infinite.

Although narrow string types ($(D char[]), $(D wchar[]), and their
qualified derivatives) do define a $(D length) property, $(D
hasLength) yields $(D false) for them. This is because a narrow
string's length does not reflect the number of characters, but instead
the number of encoding units, and as such is not useful with
range-oriented algorithms.
 */
template hasLength(R)
{
    enum bool hasLength = !isNarrowString!R && is(typeof(
    (inout int = 0)
    {
        R r = R.init;
        static assert(is(typeof(r.length) : ulong));
    }));
}

///
@safe unittest
{
    static assert(!hasLength!(char[]));
    static assert( hasLength!(int[]));
    static assert( hasLength!(inout(int)[]));

    struct A { ulong length; }
    struct B { size_t length() { return 0; } }
    struct C { @property size_t length() { return 0; } }
    static assert( hasLength!(A));
    static assert(!hasLength!(B));
    static assert( hasLength!(C));
}

/**
Returns $(D true) if $(D R) is an infinite input range. An
infinite input range is an input range that has a statically-defined
enumerated member called $(D empty) that is always $(D false),
for example:

----
struct MyInfiniteRange
{
    enum bool empty = false;
    ...
}
----
 */

template isInfinite(R)
{
    static if (isInputRange!R && __traits(compiles, { enum e = R.empty; }))
        enum bool isInfinite = !R.empty;
    else
        enum bool isInfinite = false;
}

///
@safe unittest
{
    import std.range : Repeat;
    static assert(!isInfinite!(int[]));
    static assert( isInfinite!(Repeat!(int)));
}

/**
Returns $(D true) if $(D R) offers a slicing operator with integral boundaries
that returns a forward range type.

For finite ranges, the result of $(D opSlice) must be of the same type as the
original range type. If the range defines $(D opDollar), then it must support
subtraction.

For infinite ranges, when $(I not) using $(D opDollar), the result of
$(D opSlice) must be the result of $(LREF take) or $(LREF takeExactly) on the
original range (they both return the same type for infinite ranges). However,
when using $(D opDollar), the result of $(D opSlice) must be that of the
original range type.

The following code must compile for $(D hasSlicing) to be $(D true):

----
R r = void;

static if(isInfinite!R)
    typeof(take(r, 1)) s = r[1 .. 2];
else
{
    static assert(is(typeof(r[1 .. 2]) == R));
    R s = r[1 .. 2];
}

s = r[1 .. 2];

static if(is(typeof(r[0 .. $])))
{
    static assert(is(typeof(r[0 .. $]) == R));
    R t = r[0 .. $];
    t = r[0 .. $];

    static if(!isInfinite!R)
    {
        static assert(is(typeof(r[0 .. $ - 1]) == R));
        R u = r[0 .. $ - 1];
        u = r[0 .. $ - 1];
    }
}

static assert(isForwardRange!(typeof(r[1 .. 2])));
static assert(hasLength!(typeof(r[1 .. 2])));
----
 */
template hasSlicing(R)
{
    enum bool hasSlicing = isForwardRange!R && !isNarrowString!R && is(typeof(
    (inout int = 0)
    {
        R r = R.init;

        static if(isInfinite!R)
        {
            typeof(r[1 .. 1]) s = r[1 .. 2];
        }
        else
        {
            static assert(is(typeof(r[1 .. 2]) == R));
            R s = r[1 .. 2];
        }

        s = r[1 .. 2];

        static if(is(typeof(r[0 .. $])))
        {
            static assert(is(typeof(r[0 .. $]) == R));
            R t = r[0 .. $];
            t = r[0 .. $];

            static if(!isInfinite!R)
            {
                static assert(is(typeof(r[0 .. $ - 1]) == R));
                R u = r[0 .. $ - 1];
                u = r[0 .. $ - 1];
            }
        }

        static assert(isForwardRange!(typeof(r[1 .. 2])));
        static assert(hasLength!(typeof(r[1 .. 2])));
    }));
}

///
@safe unittest
{
    import std.range : takeExactly;
    static assert( hasSlicing!(int[]));
    static assert( hasSlicing!(const(int)[]));
    static assert(!hasSlicing!(const int[]));
    static assert( hasSlicing!(inout(int)[]));
    static assert(!hasSlicing!(inout int []));
    static assert( hasSlicing!(immutable(int)[]));
    static assert(!hasSlicing!(immutable int[]));
    static assert(!hasSlicing!string);
    static assert( hasSlicing!dstring);

    enum rangeFuncs = "@property int front();" ~
                      "void popFront();" ~
                      "@property bool empty();" ~
                      "@property auto save() { return this; }" ~
                      "@property size_t length();";

    struct A { mixin(rangeFuncs); int opSlice(size_t, size_t); }
    struct B { mixin(rangeFuncs); B opSlice(size_t, size_t); }
    struct C { mixin(rangeFuncs); @disable this(); C opSlice(size_t, size_t); }
    struct D { mixin(rangeFuncs); int[] opSlice(size_t, size_t); }
    static assert(!hasSlicing!(A));
    static assert( hasSlicing!(B));
    static assert( hasSlicing!(C));
    static assert(!hasSlicing!(D));

    struct InfOnes
    {
        enum empty = false;
        void popFront() {}
        @property int front() { return 1; }
        @property InfOnes save() { return this; }
        auto opSlice(size_t i, size_t j) { return takeExactly(this, j - i); }
        auto opSlice(size_t i, Dollar d) { return this; }

        struct Dollar {}
        Dollar opDollar() const { return Dollar.init; }
    }

    static assert(hasSlicing!InfOnes);
}

/**
This is a best-effort implementation of $(D length) for any kind of
range.

If $(D hasLength!Range), simply returns $(D range.length) without
checking $(D upTo) (when specified).

Otherwise, walks the range through its length and returns the number
of elements seen. Performes $(BIGOH n) evaluations of $(D range.empty)
and $(D range.popFront()), where $(D n) is the effective length of $(D
range).

The $(D upTo) parameter is useful to "cut the losses" in case
the interest is in seeing whether the range has at least some number
of elements. If the parameter $(D upTo) is specified, stops if $(D
upTo) steps have been taken and returns $(D upTo).

Infinite ranges are compatible, provided the parameter $(D upTo) is
specified, in which case the implementation simply returns upTo.
 */
auto walkLength(Range)(Range range)
    if (isInputRange!Range && !isInfinite!Range)
{
    static if (hasLength!Range)
        return range.length;
    else
    {
        size_t result;
        for ( ; !range.empty ; range.popFront() )
            ++result;
        return result;
    }
}
/// ditto
auto walkLength(Range)(Range range, const size_t upTo)
    if (isInputRange!Range)
{
    static if (hasLength!Range)
        return range.length;
    else static if (isInfinite!Range)
        return upTo;
    else
    {
        size_t result;
        for ( ; result < upTo && !range.empty ; range.popFront() )
            ++result;
        return result;
    }
}

@safe unittest
{
    import std.algorithm : filter, recurrence, take;

    //hasLength Range
    int[] a = [ 1, 2, 3 ];
    assert(walkLength(a) == 3);
    assert(walkLength(a, 0) == 3);
    assert(walkLength(a, 2) == 3);
    assert(walkLength(a, 4) == 3);

    //Forward Range
    auto b = filter!"true"([1, 2, 3, 4]);
    assert(b.walkLength() == 4);
    assert(b.walkLength(0) == 0);
    assert(b.walkLength(2) == 2);
    assert(b.walkLength(4) == 4);
    assert(b.walkLength(6) == 4);

    //Infinite Range
    auto fibs = recurrence!"a[n-1] + a[n-2]"(1, 1);
    assert(!__traits(compiles, fibs.walkLength()));
    assert(fibs.take(10).walkLength() == 10);
    assert(fibs.walkLength(55) == 55);
}

/**
    Eagerly advances $(D r) itself (not a copy) up to $(D n) times (by
    calling $(D r.popFront)). $(D popFrontN) takes $(D r) by $(D ref),
    so it mutates the original range. Completes in $(BIGOH 1) steps for ranges
    that support slicing and have length.
    Completes in $(BIGOH n) time for all other ranges.

    Returns:
    How much $(D r) was actually advanced, which may be less than $(D n) if
    $(D r) did not have at least $(D n) elements.

    $(D popBackN) will behave the same but instead removes elements from
    the back of the (bidirectional) range instead of the front.
*/
size_t popFrontN(Range)(ref Range r, size_t n)
    if (isInputRange!Range)
{
    static if (hasLength!Range)
    {
        n = cast(size_t) (n < r.length ? n : r.length);
    }

    static if (hasSlicing!Range && is(typeof(r = r[n .. $])))
    {
        r = r[n .. $];
    }
    else static if (hasSlicing!Range && hasLength!Range) //TODO: Remove once hasSlicing forces opDollar.
    {
        r = r[n .. r.length];
    }
    else
    {
        static if (hasLength!Range)
        {
            foreach (i; 0 .. n)
                r.popFront();
        }
        else
        {
            foreach (i; 0 .. n)
            {
                if (r.empty) return i;
                r.popFront();
            }
        }
    }
    return n;
}

/// ditto
size_t popBackN(Range)(ref Range r, size_t n)
    if (isBidirectionalRange!Range)
{
    static if (hasLength!Range)
    {
        n = cast(size_t) (n < r.length ? n : r.length);
    }

    static if (hasSlicing!Range && is(typeof(r = r[0 .. $ - n])))
    {
        r = r[0 .. $ - n];
    }
    else static if (hasSlicing!Range && hasLength!Range) //TODO: Remove once hasSlicing forces opDollar.
    {
        r = r[0 .. r.length - n];
    }
    else
    {
        static if (hasLength!Range)
        {
            foreach (i; 0 .. n)
                r.popBack();
        }
        else
        {
            foreach (i; 0 .. n)
            {
                if (r.empty) return i;
                r.popBack();
            }
        }
    }
    return n;
}

///
@safe unittest
{
    int[] a = [ 1, 2, 3, 4, 5 ];
    a.popFrontN(2);
    assert(a == [ 3, 4, 5 ]);
    a.popFrontN(7);
    assert(a == [ ]);
}

///
@safe unittest
{
    import std.algorithm : equal, iota;
    auto LL = iota(1L, 7L);
    auto r = popFrontN(LL, 2);
    assert(equal(LL, [3L, 4L, 5L, 6L]));
    assert(r == 2);
}

///
@safe unittest
{
    int[] a = [ 1, 2, 3, 4, 5 ];
    a.popBackN(2);
    assert(a == [ 1, 2, 3 ]);
    a.popBackN(7);
    assert(a == [ ]);
}

///
@safe unittest
{
    import std.algorithm : equal, iota;
    auto LL = iota(1L, 7L);
    auto r = popBackN(LL, 2);
    assert(equal(LL, [1L, 2L, 3L, 4L]));
    assert(r == 2);
}

/**
    Eagerly advances $(D r) itself (not a copy) exactly $(D n) times (by
    calling $(D r.popFront)). $(D popFrontExactly) takes $(D r) by $(D ref),
    so it mutates the original range. Completes in $(BIGOH 1) steps for ranges
    that support slicing, and have either length or are infinite.
    Completes in $(BIGOH n) time for all other ranges.

    Note: Unlike $(LREF popFrontN), $(D popFrontExactly) will assume that the
    range holds at least $(D n) elements. This makes $(D popFrontExactly)
    faster than $(D popFrontN), but it also means that if $(D range) does
    not contain at least $(D n) elements, it will attempt to call $(D popFront)
    on an empty range, which is undefined behavior. So, only use
    $(D popFrontExactly) when it is guaranteed that $(D range) holds at least
    $(D n) elements.

    $(D popBackExactly) will behave the same but instead removes elements from
    the back of the (bidirectional) range instead of the front.
*/
void popFrontExactly(Range)(ref Range r, size_t n)
    if (isInputRange!Range)
{
    static if (hasLength!Range)
        assert(n <= r.length, "range is smaller than amount of items to pop");

    static if (hasSlicing!Range && is(typeof(r = r[n .. $])))
        r = r[n .. $];
    else static if (hasSlicing!Range && hasLength!Range) //TODO: Remove once hasSlicing forces opDollar.
        r = r[n .. r.length];
    else
        foreach (i; 0 .. n)
            r.popFront();
}

/// ditto
void popBackExactly(Range)(ref Range r, size_t n)
    if (isBidirectionalRange!Range)
{
    static if (hasLength!Range)
        assert(n <= r.length, "range is smaller than amount of items to pop");

    static if (hasSlicing!Range && is(typeof(r = r[0 .. $ - n])))
        r = r[0 .. $ - n];
    else static if (hasSlicing!Range && hasLength!Range) //TODO: Remove once hasSlicing forces opDollar.
        r = r[0 .. r.length - n];
    else
        foreach (i; 0 .. n)
            r.popBack();
}

///
@safe unittest
{
    import std.algorithm : filterBidirectional, equal;

    auto a = [1, 2, 3];
    a.popFrontExactly(1);
    assert(a == [2, 3]);
    a.popBackExactly(1);
    assert(a == [2]);

    string s = "日本語";
    s.popFrontExactly(1);
    assert(s == "本語");
    s.popBackExactly(1);
    assert(s == "本");

    auto bd = filterBidirectional!"true"([1, 2, 3]);
    bd.popFrontExactly(1);
    assert(bd.equal([2, 3]));
    bd.popBackExactly(1);
    assert(bd.equal([2]));
}

/**
   Moves the front of $(D r) out and returns it. Leaves $(D r.front) in a
   destroyable state that does not allocate any resources (usually equal
   to its $(D .init) value).
*/
ElementType!R moveFront(R)(R r)
{
    static if (is(typeof(&r.moveFront))) {
        return r.moveFront();
    } else static if (!hasElaborateCopyConstructor!(ElementType!R)) {
        return r.front;
    } else static if (is(typeof(&(r.front())) == ElementType!R*)) {
        import std.algorithm : move;
        return move(r.front);
    } else {
        static assert(0,
                "Cannot move front of a range with a postblit and an rvalue front.");
    }
}

///
@safe unittest
{
    auto a = [ 1, 2, 3 ];
    assert(moveFront(a) == 1);

    // define a perfunctory input range
    struct InputRange
    {
        @property bool empty() { return false; }
        @property int front() { return 42; }
        void popFront() {}
        int moveFront() { return 43; }
    }
    InputRange r;
    assert(moveFront(r) == 43);
}

@safe unittest
{
    struct R
    {
        @property ref int front() { static int x = 42; return x; }
        this(this){}
    }
    R r;
    assert(moveFront(r) == 42);
}

/**
   Moves the back of $(D r) out and returns it. Leaves $(D r.back) in a
   destroyable state that does not allocate any resources (usually equal
   to its $(D .init) value).
*/
ElementType!R moveBack(R)(R r)
{
    static if (is(typeof(&r.moveBack))) {
        return r.moveBack();
    } else static if (!hasElaborateCopyConstructor!(ElementType!R)) {
        return r.back;
    } else static if (is(typeof(&(r.back())) == ElementType!R*)) {
        import std.algorithm : move;
        return move(r.back);
    } else {
        static assert(0,
                "Cannot move back of a range with a postblit and an rvalue back.");
    }
}

///
@safe unittest
{
    struct TestRange
    {
        int payload = 5;
        @property bool empty() { return false; }
        @property TestRange save() { return this; }
        @property ref int front() { return payload; }
        @property ref int back() { return payload; }
        void popFront() { }
        void popBack() { }
    }
    static assert(isBidirectionalRange!TestRange);
    TestRange r;
    auto x = moveBack(r);
    assert(x == 5);
}

/**
   Moves element at index $(D i) of $(D r) out and returns it. Leaves $(D
   r.front) in a destroyable state that does not allocate any resources
   (usually equal to its $(D .init) value).
*/
ElementType!R moveAt(R, I)(R r, I i) if (isIntegral!I)
{
    static if (is(typeof(&r.moveAt))) {
        return r.moveAt(i);
    } else static if (!hasElaborateCopyConstructor!(ElementType!(R))) {
        return r[i];
    } else static if (is(typeof(&r[i]) == ElementType!R*)) {
        import std.algorithm : move;
        return move(r[i]);
    } else {
        static assert(0,
                "Cannot move element of a range with a postblit and rvalue elements.");
    }
}

///
@safe unittest
{
    auto a = [1,2,3,4];
    foreach(idx, it; a)
    {
        assert(it == moveAt(a, idx));
    }
}

@safe unittest
{
    import std.typetuple;

<<<<<<< HEAD
=======
    // Tests whether forward, bidirectional and random access properties are
    // propagated properly from the base range(s) R to the higher order range
    // H.  Useful in combination with DummyRange for testing several higher
    // order ranges.
    template propagatesRangeType(H, R...) {
        static if(allSatisfy!(isRandomAccessRange, R)) {
           enum bool propagatesRangeType = isRandomAccessRange!H;
        } else static if(allSatisfy!(isBidirectionalRange, R)) {
            enum bool propagatesRangeType = isBidirectionalRange!H;
        } else static if(allSatisfy!(isForwardRange, R)) {
            enum bool propagatesRangeType = isForwardRange!H;
        } else {
            enum bool propagatesRangeType = isInputRange!H;
        }
    }

    template propagatesLength(H, R...) {
        static if(allSatisfy!(hasLength, R)) {
            enum bool propagatesLength = hasLength!H;
        } else {
            enum bool propagatesLength = !hasLength!H;
        }
    }

>>>>>>> 290cb51d
    mixin(dummyRanges);

    foreach(DummyType; AllDummyRanges) {
        auto d = DummyType.init;
        assert(moveFront(d) == 1);

        static if (isBidirectionalRange!DummyType) {
            assert(moveBack(d) == 10);
        }

        static if (isRandomAccessRange!DummyType) {
            assert(moveAt(d, 2) == 3);
        }
    }
}<|MERGE_RESOLUTION|>--- conflicted
+++ resolved
@@ -122,7 +122,7 @@
 // tested individually, without needing to link to std.range.
 enum dummyRanges = q{
     // Used with the dummy ranges for testing higher order ranges.
-    enum RangeType
+    private enum RangeType
     {
         Input,
         Forward,
@@ -130,13 +130,13 @@
         Random
     }
 
-    enum Length
+    private enum Length
     {
         Yes,
         No
     }
 
-    enum ReturnBy
+    private enum ReturnBy
     {
         Reference,
         Value
@@ -145,7 +145,7 @@
     // Range that's useful for testing other higher order ranges,
     // can be parametrized with attributes.  It just dumbs down an array of
     // numbers 1..10.
-    struct DummyRange(ReturnBy _r, Length _l, RangeType _rt)
+    private struct DummyRange(ReturnBy _r, Length _l, RangeType _rt)
     {
         // These enums are so that the template params are visible outside
         // this instantiation.
@@ -269,9 +269,9 @@
         }
     }
 
-    enum dummyLength = 10;
-
-    alias AllDummyRanges = TypeTuple!(
+    private enum dummyLength = 10;
+
+    private alias AllDummyRanges = TypeTuple!(
         DummyRange!(ReturnBy.Reference, Length.Yes, RangeType.Forward),
         DummyRange!(ReturnBy.Reference, Length.Yes, RangeType.Bidirectional),
         DummyRange!(ReturnBy.Reference, Length.Yes, RangeType.Random),
@@ -288,7 +288,6 @@
 
 };
 
-<<<<<<< HEAD
 version(unittest)
 {
     import std.typetuple;
@@ -317,8 +316,6 @@
         }
     }
 }
-=======
->>>>>>> 290cb51d
 
 /**
 Returns $(D true) if $(D R) is an input range. An input range must
@@ -2104,33 +2101,6 @@
 {
     import std.typetuple;
 
-<<<<<<< HEAD
-=======
-    // Tests whether forward, bidirectional and random access properties are
-    // propagated properly from the base range(s) R to the higher order range
-    // H.  Useful in combination with DummyRange for testing several higher
-    // order ranges.
-    template propagatesRangeType(H, R...) {
-        static if(allSatisfy!(isRandomAccessRange, R)) {
-           enum bool propagatesRangeType = isRandomAccessRange!H;
-        } else static if(allSatisfy!(isBidirectionalRange, R)) {
-            enum bool propagatesRangeType = isBidirectionalRange!H;
-        } else static if(allSatisfy!(isForwardRange, R)) {
-            enum bool propagatesRangeType = isForwardRange!H;
-        } else {
-            enum bool propagatesRangeType = isInputRange!H;
-        }
-    }
-
-    template propagatesLength(H, R...) {
-        static if(allSatisfy!(hasLength, R)) {
-            enum bool propagatesLength = hasLength!H;
-        } else {
-            enum bool propagatesLength = !hasLength!H;
-        }
-    }
-
->>>>>>> 290cb51d
     mixin(dummyRanges);
 
     foreach(DummyType; AllDummyRanges) {
