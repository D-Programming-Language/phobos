// Written in the D programming language.

/**
 * Templates to manipulate
 * $(DDSUBLINK spec/template, variadic-templates, template parameter sequences)
 * (also known as $(I alias sequences)).
 *
 * Some operations on alias sequences are built into the language,
 * such as `S[i]`, which accesses the element at index `i` in the
 * sequence. `S[low .. high]` returns a new alias
 * sequence that is a slice of the old one.
 *
 * For more information, see $(DDLINK ctarguments, Compile-time Sequences, Compile-time Sequences).
 *
 * $(B Note:) Several templates in this module use or operate on eponymous templates that
 * take a single argument and evaluate to a boolean constant. Such templates
 * are referred to as $(I template predicates).
 *
 * $(SCRIPT inhibitQuickIndex = 1;)
 * $(DIVC quickindex,
 * $(BOOKTABLE ,
 * $(TR $(TH Category) $(TH Templates))
 * $(TR $(TD Building blocks) $(TD
 *           $(LREF Alias)
 *           $(LREF AliasSeq)
 *           $(LREF aliasSeqOf)
 * ))
 * $(TR $(TD Alias sequence filtering) $(TD
 *           $(LREF Erase)
 *           $(LREF EraseAll)
 *           $(LREF Filter)
 *           $(LREF NoDuplicates)
 *           $(LREF Stride)
 * ))
 * $(TR $(TD Alias sequence type hierarchy) $(TD
 *           $(LREF DerivedToFront)
 *           $(LREF MostDerived)
 * ))
 * $(TR $(TD Alias sequence transformation) $(TD
 *           $(LREF Repeat)
 *           $(LREF Replace)
 *           $(LREF ReplaceAll)
 *           $(LREF Reverse)
 *           $(LREF staticMap)
 *           $(LREF staticSort)
 * ))
 * $(TR $(TD Alias sequence searching) $(TD
 *           $(LREF allSatisfy)
 *           $(LREF anySatisfy)
 *           $(LREF staticIndexOf)
 * ))
 * $(TR $(TD Template predicates) $(TD
 *           $(LREF templateAnd)
 *           $(LREF templateNot)
 *           $(LREF templateOr)
 *           $(LREF staticIsSorted)
 * ))
 * $(TR $(TD Template instantiation) $(TD
 *           $(LREF ApplyLeft)
 *           $(LREF ApplyRight)
 *           $(LREF Instantiate)
 * ))
 * ))
 *
 * References:
 *  Based on ideas in Table 3.1 from
 *  $(LINK2 http://amazon.com/exec/obidos/ASIN/0201704315/ref=ase_classicempire/102-2957199-2585768,
 *      Modern C++ Design),
 *   Andrei Alexandrescu (Addison-Wesley Professional, 2001)
 * Copyright: Copyright The D Language Foundation 2005 - 2015.
 * License:   $(HTTP www.boost.org/LICENSE_1_0.txt, Boost License 1.0).
 * Authors:
 *     $(HTTP digitalmars.com, Walter Bright),
 *     $(HTTP klickverbot.at, David Nadlinger)
 * Source:    $(PHOBOSSRC std/meta.d)
 */

module std.meta;

import std.traits : isAggregateType, Unqual, isIterable;
import std.range.primitives : isInfinite;

/**
 * Creates a sequence of zero or more aliases. This is most commonly
 * used as template parameters or arguments.
 *
 * In previous versions of Phobos, this was known as `TypeTuple`.
 */
alias AliasSeq(TList...) = TList;

///
@safe unittest
{
    import std.meta;
    alias TL = AliasSeq!(int, double);

    int foo(TL td)  // same as int foo(int, double);
    {
        return td[0] + cast(int) td[1];
    }
}

///
@safe unittest
{
    alias TL = AliasSeq!(int, double);

    alias Types = AliasSeq!(TL, char);
    static assert(is(Types == AliasSeq!(int, double, char)));
}


///
@safe unittest
{
    // Creates a compile-time sequence of function call expressions
    // that each call `func` with the next variadic template argument
    template Map(alias func, args...)
    {
        auto ref lazyItem() {return func(args[0]);}

        static if (args.length == 1)
        {
            alias Map = lazyItem;
        }
        else
        {
            // recurse
            alias Map = AliasSeq!(lazyItem, Map!(func, args[1 .. $]));
        }
    }

    static void test(int a, int b)
    {
        assert(a == 4);
        assert(b == 16);
    }

    static int a = 2;
    static int b = 4;

    test(Map!(i => i ^^ 2, a, b));
    assert(a == 2);
    assert(b == 4);

    test(Map!((ref i) => i *= i, a, b));
    assert(a == 4);
    assert(b == 16);

    static void testRef(ref int a, ref int b)
    {
        assert(a++ == 16);
        assert(b++ == 256);
    }

    testRef(Map!(function ref(ref i) => i *= i, a, b));
    assert(a == 17);
    assert(b == 257);
}

/**
 * Allows `alias`ing of any single symbol, type or compile-time expression.
 *
 * Not everything can be directly aliased. An alias cannot be declared
 * of - for example - a literal:
 * ---
 * alias a = 4; //Error
 * ---
 * With this template any single entity can be aliased:
 * ---
 * alias b = Alias!4; //OK
 * ---
 * See_Also:
 * To alias more than one thing at once, use $(LREF AliasSeq).
 */
alias Alias(alias a) = a;

///
@safe unittest
{
    // Without Alias this would fail if Args[0] was e.g. a value and
    // some logic would be needed to detect when to use enum instead
    alias Head(Args...) = Alias!(Args[0]);
    alias Tail(Args...) = Args[1 .. $];

    alias Blah = AliasSeq!(3, int, "hello");
    static assert(Head!Blah == 3);
    static assert(is(Head!(Tail!Blah) == int));
    static assert((Tail!Blah)[1] == "hello");
}

///
@safe unittest
{
    alias a = Alias!(123);
    static assert(a == 123);

    enum abc = 1;
    alias b = Alias!(abc);
    static assert(b == 1);

    alias c = Alias!(3 + 4);
    static assert(c == 7);

    alias concat = (s0, s1) => s0 ~ s1;
    alias d = Alias!(concat("Hello", " World!"));
    static assert(d == "Hello World!");

    alias e = Alias!(int);
    static assert(is(e == int));

    alias f = Alias!(AliasSeq!(int));
    static assert(!is(typeof(f[0]))); //not an AliasSeq
    static assert(is(f == int));

    auto g = 6;
    alias h = Alias!g;
    ++h;
    assert(g == 7);
}

package template OldAlias(alias a)
{
    static if (__traits(compiles, { alias x = a; }))
        alias OldAlias = a;
    else static if (__traits(compiles, { enum x = a; }))
        enum OldAlias = a;
    else
        static assert(0, "Cannot alias " ~ a.stringof);
}

package template OldAlias(T)
if (!isAggregateType!T || is(Unqual!T == T))
{
    alias OldAlias = T;
}

@safe unittest
{
    static struct Foo {}
    //static assert(is(OldAlias!(const(Foo)) == const Foo));
    static assert(is(OldAlias!(const(int)) == const(int)));
    static assert(OldAlias!123 == 123);
    enum abc = 123;
    static assert(OldAlias!abc == 123);
}

/**
<<<<<<< HEAD
 * Returns the index of the first occurrence of type T in the
 * sequence of zero or more types Seq.
=======
 * Returns the index of the first occurrence of T in the
 * sequence TList.
>>>>>>> 8d97da17
 * If not found, -1 is returned.
 */
template staticIndexOf(alias T, Seq...)
{
    static foreach (idx, arg; Seq)
    {
        static if (is(typeof(staticIndexOf) == void) && // not yet defined
                   isSame!(T, arg))
        {
            enum staticIndexOf = idx;
        }
    }
    static if (is(typeof(staticIndexOf) == void)) // no hit
    {
        enum staticIndexOf = -1;
    }
}

///
@safe unittest
{
    import std.stdio;

    void foo()
    {
        writefln("The index of long is %s",
                 staticIndexOf!(long, AliasSeq!(int, long, double)));
        // prints: The index of long is 1
    }
}

@safe unittest
{
    static assert(staticIndexOf!( byte, byte, short, int, long) ==  0);
    static assert(staticIndexOf!(short, byte, short, int, long) ==  1);
    static assert(staticIndexOf!(  int, byte, short, int, long) ==  2);
    static assert(staticIndexOf!( long, byte, short, int, long) ==  3);
    static assert(staticIndexOf!( char, byte, short, int, long) == -1);
    static assert(staticIndexOf!(   -1, byte, short, int, long) == -1);
    static assert(staticIndexOf!(void) == -1);

    static assert(staticIndexOf!("abc", "abc", "def", "ghi", "jkl") ==  0);
    static assert(staticIndexOf!("def", "abc", "def", "ghi", "jkl") ==  1);
    static assert(staticIndexOf!("ghi", "abc", "def", "ghi", "jkl") ==  2);
    static assert(staticIndexOf!("jkl", "abc", "def", "ghi", "jkl") ==  3);
    static assert(staticIndexOf!("mno", "abc", "def", "ghi", "jkl") == -1);
    static assert(staticIndexOf!( void, "abc", "def", "ghi", "jkl") == -1);
    static assert(staticIndexOf!(42) == -1);

    static assert(staticIndexOf!(void, 0, "void", void) == 2);
    static assert(staticIndexOf!("void", 0, void, "void") == 2);
}

/**
 * Returns an `AliasSeq` created from Seq with the first occurrence,
 * if any, of E removed.
 */
template Erase(alias E, Seq...)
{
    static if (Seq.length)
    {
        alias head = Seq[0 .. 1];
        alias tail = Seq[1 .. $];

        static if (isSame!(E, head))
            alias Erase = tail;
        else
            alias Erase = AliasSeq!(head, Erase!(E, tail));
    }
    else
    {
        alias Erase = AliasSeq!();
    }
}

///
@safe unittest
{
    alias Types = AliasSeq!(int, long, double, char);
    alias TL = Erase!(long, Types);
    static assert(is(TL == AliasSeq!(int, double, char)));
}

@safe unittest
{
    static assert(Pack!(Erase!(int,
                short, int, int, 4)).
        equals!(short,      int, 4));

    static assert(Pack!(Erase!(1,
                real, 3, 1, 4, 1, 5, 9)).
        equals!(real, 3,    4, 1, 5, 9));
}


/**
 * Returns an `AliasSeq` created from Seq with the all occurrences,
 * if any, of E removed.
 */
template EraseAll(alias E, Seq...)
{
    static if (Seq.length)
    {
        alias head = Seq[0 .. 1];
        alias tail = Seq[1 .. $];
        alias next = AliasSeq!(
            EraseAll!(E, tail[0..$/2]),
            EraseAll!(E, tail[$/2..$])
            );

        static if (isSame!(E, head))
            alias EraseAll = next;
        else
            alias EraseAll = AliasSeq!(head, next);
    }
    else
    {
        alias EraseAll = AliasSeq!();
    }
}

///
@safe unittest
{
    alias Types = AliasSeq!(int, long, long, int);

    alias TL = EraseAll!(long, Types);
    static assert(is(TL == AliasSeq!(int, int)));
}

@safe unittest
{
    static assert(Pack!(EraseAll!(int,
                short, int, int, 4)).
        equals!(short,           4));

    static assert(Pack!(EraseAll!(1,
                real, 3, 1, 4, 1, 5, 9)).
        equals!(real, 3,    4,    5, 9));
}

/*
 * Erase any occurrence of the first `TList[0 .. N]` elements from `TList[N .. $]`.
 *
 * Params:
 *   N = number of elements to delete from the `TList`
 *   TList = sequence of aliases
 *
 * See_Also: $(LREF EraseAll)
 */
private template EraseAllN(uint N, TList...)
{
    static if (N == 1)
    {
        alias EraseAllN = EraseAll!(TList[0], TList[1 .. $]);
    }
    else
    {
        static if (N & 1)
            alias EraseAllN = EraseAllN!(N / 2, TList[N / 2 + 1 .. N],
                    EraseAllN!(N / 2 + 1, TList[0 .. N / 2 + 1], TList[N .. $]));
        else
            alias EraseAllN = EraseAllN!(N / 2, TList[N / 2 .. N],
                    EraseAllN!(N / 2, TList[0 .. N / 2], TList[N .. $]));
    }
}

/**
 * Returns an `AliasSeq` created from TList with the all duplicate
 * types removed.
 */
template NoDuplicates(TList...)
{
    static if (TList.length >= 2)
    {
        alias fst = NoDuplicates!(TList[0 .. $/2]);
        alias snd = NoDuplicates!(TList[$/2 .. $]);
        alias NoDuplicates = AliasSeq!(fst, EraseAllN!(fst.length, fst, snd));
    }
    else
    {
        alias NoDuplicates = TList;
    }
}

///
@safe unittest
{
    alias Types = AliasSeq!(int, long, long, int, float);

    alias TL = NoDuplicates!(Types);
    static assert(is(TL == AliasSeq!(int, long, float)));
}

@safe unittest
{
    import std.range : iota;

    // https://issues.dlang.org/show_bug.cgi?id=14561: huge enums
    alias LongList = Repeat!(1500, int);
    static assert(NoDuplicates!LongList.length == 1);
    // https://issues.dlang.org/show_bug.cgi?id=17995: huge enums, revisited

    alias a = NoDuplicates!(AliasSeq!(1, Repeat!(1000, 3)));
    alias b = NoDuplicates!(AliasSeq!(1, Repeat!(10, 3)));
    static assert(a.length == b.length);

    static assert(NoDuplicates!(aliasSeqOf!(iota(7)), aliasSeqOf!(iota(7))) == aliasSeqOf!(iota(7)));
    static assert(NoDuplicates!(aliasSeqOf!(iota(8)), aliasSeqOf!(iota(8))) == aliasSeqOf!(iota(8)));
}

@safe unittest
{
    static assert(
        Pack!(
            NoDuplicates!(1, int, 1, NoDuplicates, int, NoDuplicates, real))
        .equals!(1, int,    NoDuplicates,                    real));
}


/**
<<<<<<< HEAD
 * Returns an `AliasSeq` created from Seq with the first occurrence
 * of type T, if found, replaced with type U.
=======
 * Returns an `AliasSeq` created from TList with the first occurrence
 * of T, if found, replaced with U.
>>>>>>> 8d97da17
 */
template Replace(alias T, alias U, Seq...)
{
    static if (Seq.length)
    {
        alias head = Seq[0 .. 1];
        alias tail = Seq[1 .. $];

        static if (isSame!(T, head))
            alias Replace = AliasSeq!(U, tail);
        else
            alias Replace = AliasSeq!(head,
                Replace!(T, U, tail));
    }
    else
    {
        alias Replace = AliasSeq!();
    }
}

///
@safe unittest
{
    alias Types = AliasSeq!(int, long, long, int, float);

    alias TL = Replace!(long, char, Types);
    static assert(is(TL == AliasSeq!(int, char, long, int, float)));
}

@safe unittest
{
    static assert(Pack!(Replace!(byte, ubyte,
                short,  byte, byte, byte)).
        equals!(short, ubyte, byte, byte));

    static assert(Pack!(Replace!(1111, byte,
                2222, 1111, 1111, 1111)).
        equals!(2222, byte, 1111, 1111));

    static assert(Pack!(Replace!(byte, 1111,
                short, byte, byte, byte)).
        equals!(short, 1111, byte, byte));

    static assert(Pack!(Replace!(1111, "11",
                2222, 1111, 1111, 1111)).
        equals!(2222, "11", 1111, 1111));
}

/**
<<<<<<< HEAD
 * Returns an `AliasSeq` created from Seq with all occurrences
 * of type T, if found, replaced with type U.
=======
 * Returns an `AliasSeq` created from TList with all occurrences
 * of T, if found, replaced with U.
>>>>>>> 8d97da17
 */
template ReplaceAll(alias T, alias U, Seq...)
{
    static if (Seq.length)
    {
        alias head = Seq[0 .. 1];
        alias tail = Seq[1 .. $];
        alias next = ReplaceAll!(T, U, tail);

        static if (isSame!(T, head))
            alias ReplaceAll = AliasSeq!(U, next);
        else
            alias ReplaceAll = AliasSeq!(head, next);
    }
    else
    {
        alias ReplaceAll = AliasSeq!();
    }
}

///
@safe unittest
{
    alias Types = AliasSeq!(int, long, long, int, float);

    alias TL = ReplaceAll!(long, char, Types);
    static assert(is(TL == AliasSeq!(int, char, char, int, float)));
}

@safe unittest
{
    static assert(Pack!(ReplaceAll!(byte, ubyte,
                 byte, short,  byte,  byte)).
        equals!(ubyte, short, ubyte, ubyte));

    static assert(Pack!(ReplaceAll!(1111, byte,
                1111, 2222, 1111, 1111)).
        equals!(byte, 2222, byte, byte));

    static assert(Pack!(ReplaceAll!(byte, 1111,
                byte, short, byte, byte)).
        equals!(1111, short, 1111, 1111));

    static assert(Pack!(ReplaceAll!(1111, "11",
                1111, 2222, 1111, 1111)).
        equals!("11", 2222, "11", "11"));
}

/**
 * Returns an `AliasSeq` created from TList with the order reversed.
 */
template Reverse(TList...)
{
    static if (TList.length <= 1)
    {
        alias Reverse = TList;
    }
    /* Cases 2 to 8 are to speed up compile times
     */
    else static if (TList.length == 2)
    {
        alias Reverse = AliasSeq!(TList[1], TList[0]);
    }
    else static if (TList.length == 3)
    {
        alias Reverse = AliasSeq!(TList[2], TList[1], TList[0]);
    }
    else static if (TList.length == 4)
    {
        alias Reverse = AliasSeq!(TList[3], TList[2], TList[1], TList[0]);
    }
    else static if (TList.length == 5)
    {
        alias Reverse = AliasSeq!(TList[4], TList[3], TList[2], TList[1], TList[0]);
    }
    else static if (TList.length == 6)
    {
        alias Reverse = AliasSeq!(TList[5], TList[4], TList[3], TList[2], TList[1], TList[0]);
    }
    else static if (TList.length == 7)
    {
        alias Reverse = AliasSeq!(TList[6], TList[5], TList[4], TList[3], TList[2], TList[1], TList[0]);
    }
    else static if (TList.length == 8)
    {
        alias Reverse = AliasSeq!(TList[7], TList[6], TList[5], TList[4], TList[3], TList[2], TList[1], TList[0]);
    }
    else
    {
        alias Reverse =
            AliasSeq!(
                Reverse!(TList[$/2 ..  $ ]),
                Reverse!(TList[ 0  .. $/2]));
    }
}

///
@safe unittest
{
    alias Types = AliasSeq!(int, long, long, int, float, byte, ubyte, short, ushort, uint);

    alias TL = Reverse!(Types);
    static assert(is(TL == AliasSeq!(uint, ushort, short, ubyte, byte, float, int, long, long, int)));
}

/**
 * Returns the type from TList that is the most derived from type T.
 * If none are found, T is returned.
 */
template MostDerived(T, TList...)
{
    static if (TList.length == 0)
        alias MostDerived = T;
    else static if (is(TList[0] : T))
        alias MostDerived = MostDerived!(TList[0], TList[1 .. $]);
    else
        alias MostDerived = MostDerived!(T, TList[1 .. $]);
}

///
@safe unittest
{
    class A { }
    class B : A { }
    class C : B { }
    alias Types = AliasSeq!(A, C, B);

    MostDerived!(Object, Types) x;  // x is declared as type C
    static assert(is(typeof(x) == C));
}

/**
 * Returns an `AliasSeq` with the elements of TList sorted so that the most
 * derived types come first.
 */
template DerivedToFront(TList...)
{
    static if (TList.length == 0)
        alias DerivedToFront = TList;
    else
        alias DerivedToFront =
            AliasSeq!(MostDerived!(TList[0], TList[1 .. $]),
                       DerivedToFront!(ReplaceAll!(MostDerived!(TList[0], TList[1 .. $]),
                                TList[0],
                                TList[1 .. $])));
}

///
@safe unittest
{
    class A { }
    class B : A { }
    class C : B { }
    alias Types = AliasSeq!(A, C, B);

    alias TL = DerivedToFront!(Types);
    static assert(is(TL == AliasSeq!(C, B, A)));
}

private enum staticMapExpandFactor = 150;
private string generateCases()
{
    string[staticMapExpandFactor] chunks;
    chunks[0] = q{};
    static foreach (enum i; 0 .. staticMapExpandFactor - 1)
        chunks[i + 1] = chunks[i] ~ `F!(Args[` ~ i.stringof ~ `]),`;
    string ret = `AliasSeq!(`;
    foreach (chunk; chunks)
        ret ~= `q{alias staticMap = AliasSeq!(` ~ chunk ~ `);},`;
    return ret ~ `)`;
}
private alias staticMapBasicCases = AliasSeq!(mixin(generateCases()));

/**
Evaluates to $(D AliasSeq!(F!(T[0]), F!(T[1]), ..., F!(T[$ - 1]))).
 */
template staticMap(alias F, Args ...)
{
    static if (Args.length < staticMapExpandFactor)
        mixin(staticMapBasicCases[Args.length]);
    else
        alias staticMap = AliasSeq!(staticMap!(F, Args[0 .. $/2]), staticMap!(F, Args[$/2 .. $]));
}

///
@safe unittest
{
    import std.traits : Unqual;
    alias TL = staticMap!(Unqual, int, const int, immutable int, uint, ubyte, byte, short, ushort);
    static assert(is(TL == AliasSeq!(int, int, int, uint, ubyte, byte, short, ushort)));
}

@safe unittest
{
    import std.traits : Unqual;

    // empty
    alias Empty = staticMap!(Unqual);
    static assert(Empty.length == 0);

    // single
    alias Single = staticMap!(Unqual, const int);
    static assert(is(Single == AliasSeq!int));

    alias T = staticMap!(Unqual, int, const int, immutable int, uint, ubyte, byte, short, ushort, long);
    static assert(is(T == AliasSeq!(int, int, int, uint, ubyte, byte, short, ushort, long)));
}

// regression test for https://issues.dlang.org/show_bug.cgi?id=21088
@system unittest // typeid opEquals is @system
{
    enum getTypeId(T) = typeid(T);
    alias A = staticMap!(getTypeId, int);

    assert(A == typeid(int));
}

/**
Tests whether all given items satisfy a template predicate, i.e. evaluates to
$(D F!(T[0]) && F!(T[1]) && ... && F!(T[$ - 1])).

Evaluation is $(I not) short-circuited if a false result is encountered; the
template predicate must be instantiable with all the given items.
 */
template allSatisfy(alias F, T...)
{
    import core.internal.traits : allSat = allSatisfy;
    alias allSatisfy = allSat!(F, T);
}

///
@safe unittest
{
    import std.traits : isIntegral;

    static assert(!allSatisfy!(isIntegral, int, double));
    static assert( allSatisfy!(isIntegral, int, long));
}

/**
Tests whether any given items satisfy a template predicate, i.e. evaluates to
$(D F!(T[0]) || F!(T[1]) || ... || F!(T[$ - 1])).

Evaluation is short-circuited if a true result is encountered; the
template predicate must be instantiable with one of the given items.
 */
template anySatisfy(alias F, T...)
{
    import core.internal.traits : anySat = anySatisfy;
    alias anySatisfy = anySat!(F, T);
}

///
@safe unittest
{
    import std.traits : isIntegral;

    static assert(!anySatisfy!(isIntegral, string, double));
    static assert( anySatisfy!(isIntegral, int, double));
}

private alias FilterShortCode = AliasSeq!(
    q{
        alias Filter = Nothing;
    },
    q{
        static if (pred!(TList[0]))
            alias Filter = AliasSeq!(TList[0]);
        else
            alias Filter = Nothing;
    },
    q{
        static if (pred!(TList[0]))
        {
            static if (pred!(TList[1]))
                alias Filter = AliasSeq!(TList[0], TList[1]);
            else
                alias Filter = AliasSeq!(TList[0]);
        }
        else
        {
            static if (pred!(TList[1]))
                alias Filter = AliasSeq!(TList[1]);
            else
                alias Filter = Nothing;
        }
    },
    q{
        static if (pred!(TList[0]))
        {
            static if (pred!(TList[1]))
            {
                static if (pred!(TList[2]))
                    alias Filter = AliasSeq!(TList[0], TList[1], TList[2]);
                else
                    alias Filter = AliasSeq!(TList[0], TList[1]);
            }
            else
            {
                static if (pred!(TList[2]))
                    alias Filter = AliasSeq!(TList[0], TList[2]);
                else
                    alias Filter = AliasSeq!(TList[0]);
            }
        }
        else
        {
            static if (pred!(TList[1]))
            {
                static if (pred!(TList[2]))
                    alias Filter = AliasSeq!(TList[1], TList[2]);
                else
                    alias Filter = AliasSeq!(TList[1]);
            }
            else
            {
                static if (pred!(TList[2]))
                    alias Filter = AliasSeq!(TList[2]);
                else
                    alias Filter = Nothing;
            }
        }
    },
    q{
        static if (pred!(TList[0]))
        {
            static if (pred!(TList[1]))
            {
                static if (pred!(TList[2]))
                {
                    static if (pred!(TList[3]))
                        alias Filter = AliasSeq!(TList[0], TList[1], TList[2], TList[3]);
                    else
                        alias Filter = AliasSeq!(TList[0], TList[1], TList[2]);
                }
                else
                {
                    static if (pred!(TList[3]))
                        alias Filter = AliasSeq!(TList[0], TList[1], TList[3]);
                    else
                        alias Filter = AliasSeq!(TList[0], TList[1]);
                }
            }
            else
            {
                static if (pred!(TList[2]))
                {
                    static if (pred!(TList[3]))
                        alias Filter = AliasSeq!(TList[0], TList[2], TList[3]);
                    else
                        alias Filter = AliasSeq!(TList[0], TList[2]);
                }
                else
                {
                    static if (pred!(TList[3]))
                        alias Filter = AliasSeq!(TList[0], TList[3]);
                    else
                        alias Filter = AliasSeq!(TList[0]);
                }
            }
        }
        else
        {
            static if (pred!(TList[1]))
            {
                static if (pred!(TList[2]))
                {
                    static if (pred!(TList[3]))
                        alias Filter = AliasSeq!(TList[1], TList[2], TList[3]);
                    else
                        alias Filter = AliasSeq!(TList[1], TList[2]);
                }
                else
                {
                    static if (pred!(TList[3]))
                        alias Filter = AliasSeq!(TList[1], TList[3]);
                    else
                        alias Filter = AliasSeq!(TList[1]);
                }
            }
            else
            {
                static if (pred!(TList[2]))
                {
                    static if (pred!(TList[3]))
                        alias Filter = AliasSeq!(TList[2], TList[3]);
                    else
                        alias Filter = AliasSeq!(TList[2]);
                }
                else
                {
                    static if (pred!(TList[3]))
                        alias Filter = AliasSeq!(TList[3]);
                    else
                        alias Filter = Nothing;
                }
            }
        }
    }
);

private enum filterExpandFactor = FilterShortCode.length;

package alias Nothing = AliasSeq!(); // yes, this really does speed up compilation!
/**
 * Filters an `AliasSeq` using a template predicate. Returns an
 * `AliasSeq` of the elements which satisfy the predicate.
 */
template Filter(alias pred, TList ...)
{
    static if (TList.length < filterExpandFactor)
    {
        mixin(FilterShortCode[TList.length]);
    }
    else
    {
        template MaybeNothing(Q ...)
        {
            static if (pred!(Q[0]))
                alias MaybeNothing = AliasSeq!(Q[0]);
            else
                alias MaybeNothing = Nothing;
        }
        alias Filter = staticMap!(MaybeNothing, TList);
    }
}

///
@safe unittest
{
    import std.traits : isNarrowString, isUnsigned;

    alias Types1 = AliasSeq!(string, wstring, dchar[], char[], dstring, int);
    alias TL1 = Filter!(isNarrowString, Types1);
    static assert(is(TL1 == AliasSeq!(string, wstring, char[])));

    alias Types2 = AliasSeq!(int, byte, ubyte, dstring, dchar, uint, ulong);
    alias TL2 = Filter!(isUnsigned, Types2);
    static assert(is(TL2 == AliasSeq!(ubyte, uint, ulong)));
}

@safe unittest
{
    import std.traits : isPointer;

    static assert(is(Filter!(isPointer, int, void*, char[], int*) == AliasSeq!(void*, int*)));
    static assert(is(Filter!isPointer == AliasSeq!()));
}

@safe unittest
{
    enum Yes(T) = true;
    static struct S {}
    static assert(is(Filter!(Yes, const(int), const(S)) == AliasSeq!(const(int), const(S))));
}

// Used in template predicate unit tests below.
private version (StdUnittest)
{
    template testAlways(T...)
    {
        enum testAlways = true;
    }

    template testNever(T...)
    {
        enum testNever = false;
    }

    template testError(T...)
    {
        static assert(false, "Should never be instantiated.");
    }
}


/**
 * Negates the passed template predicate.
 */
template templateNot(alias pred)
{
    enum templateNot(T...) = !pred!T;
}

///
@safe unittest
{
    import std.traits : isPointer;

    alias isNoPointer = templateNot!isPointer;
    static assert(!isNoPointer!(int*));
    static assert(allSatisfy!(isNoPointer, string, char, float));
}

@safe unittest
{
    static foreach (T; AliasSeq!(int, staticMap, 42))
    {
        static assert(!Instantiate!(templateNot!testAlways, T));
        static assert(Instantiate!(templateNot!testNever, T));
    }
}


/**
 * Combines several template predicates using logical AND, i.e. constructs a new
 * predicate which evaluates to true for a given input T if and only if all of
 * the passed predicates are true for T.
 *
 * The predicates are evaluated from left to right, aborting evaluation in a
 * short-cut manner if a false result is encountered, in which case the latter
 * instantiations do not need to compile.
 */
template templateAnd(Preds...)
{
    template templateAnd(T...)
    {
        static if (Preds.length == 0)
        {
            enum templateAnd = true;
        }
        else
        {
            static if (Instantiate!(Preds[0], T))
                alias templateAnd = Instantiate!(.templateAnd!(Preds[1 .. $]), T);
            else
                enum templateAnd = false;
        }
    }
}

///
@safe unittest
{
    import std.traits : isNumeric, isUnsigned;

    alias storesNegativeNumbers = templateAnd!(isNumeric, templateNot!isUnsigned);
    static assert(storesNegativeNumbers!int);
    static assert(!storesNegativeNumbers!string && !storesNegativeNumbers!uint);

    // An empty sequence of predicates always yields true.
    alias alwaysTrue = templateAnd!();
    static assert(alwaysTrue!int);
}

@safe unittest
{
    static foreach (T; AliasSeq!(int, staticMap, 42))
    {
        static assert( Instantiate!(templateAnd!(), T));
        static assert( Instantiate!(templateAnd!(testAlways), T));
        static assert( Instantiate!(templateAnd!(testAlways, testAlways), T));
        static assert(!Instantiate!(templateAnd!(testNever), T));
        static assert(!Instantiate!(templateAnd!(testAlways, testNever), T));
        static assert(!Instantiate!(templateAnd!(testNever, testAlways), T));

        static assert(!Instantiate!(templateAnd!(testNever, testError), T));
        static assert(!is(typeof(Instantiate!(templateAnd!(testAlways, testError), T))));
    }
}


/**
 * Combines several template predicates using logical OR, i.e. constructs a new
 * predicate which evaluates to true for a given input T if and only at least
 * one of the passed predicates is true for T.
 *
 * The predicates are evaluated from left to right, aborting evaluation in a
 * short-cut manner if a true result is encountered, in which case the latter
 * instantiations do not need to compile.
 */
template templateOr(Preds...)
{
    template templateOr(T...)
    {
        static if (Preds.length == 0)
        {
            enum templateOr = false;
        }
        else
        {
            static if (Instantiate!(Preds[0], T))
                enum templateOr = true;
            else
                alias templateOr = Instantiate!(.templateOr!(Preds[1 .. $]), T);
        }
    }
}

///
@safe unittest
{
    import std.traits : isPointer, isUnsigned;

    alias isPtrOrUnsigned = templateOr!(isPointer, isUnsigned);
    static assert( isPtrOrUnsigned!uint &&  isPtrOrUnsigned!(short*));
    static assert(!isPtrOrUnsigned!int  && !isPtrOrUnsigned!(string));

    // An empty sequence of predicates never yields true.
    alias alwaysFalse = templateOr!();
    static assert(!alwaysFalse!int);
}

@safe unittest
{
    static foreach (T; AliasSeq!(int, staticMap, 42))
    {
        static assert( Instantiate!(templateOr!(testAlways), T));
        static assert( Instantiate!(templateOr!(testAlways, testAlways), T));
        static assert( Instantiate!(templateOr!(testAlways, testNever), T));
        static assert( Instantiate!(templateOr!(testNever, testAlways), T));
        static assert(!Instantiate!(templateOr!(), T));
        static assert(!Instantiate!(templateOr!(testNever), T));

        static assert( Instantiate!(templateOr!(testAlways, testError), T));
        static assert( Instantiate!(templateOr!(testNever, testAlways, testError), T));
        // DMD @@BUG@@: Assertion fails for int, seems like a error gagging
        // problem. The bug goes away when removing some of the other template
        // instantiations in the module.
        // static assert(!is(typeof(Instantiate!(templateOr!(testNever, testError), T))));
    }
}

/**
 * Converts any foreach-iterable entity (e.g. an input range) to an alias sequence.
 *
 * Params:
 *     iter = the entity to convert into an `AliasSeq`. It must be able to be able to be iterated over using
 *            a $(LINK2 https://dlang.org/spec/statement.html#foreach-statement, foreach-statement).
 *
 * Returns:
 *     An `AliasSeq` containing the values produced by iterating over `iter`.
 */
template aliasSeqOf(alias iter)
if (isIterable!(typeof(iter)) && !isInfinite!(typeof(iter)))
{
    import std.array : array;

    struct Impl
    {
        static foreach (size_t i, el; iter.array)
            mixin(`auto e` ~ i.stringof ~ ` = el;`);
    }
    enum aliasSeqOf = Impl.init.tupleof;
}

///
@safe unittest
{
    import std.algorithm.iteration : map;
    import std.algorithm.sorting : sort;
    import std.string : capitalize;

    struct S
    {
        int a;
        int c;
        int b;
    }

    alias capMembers = aliasSeqOf!([__traits(allMembers, S)].sort().map!capitalize());
    static assert(capMembers[0] == "A");
    static assert(capMembers[1] == "B");
    static assert(capMembers[2] == "C");
}

///
@safe unittest
{
    static immutable REF = [0, 1, 2, 3];
    foreach (I, V; aliasSeqOf!([0, 1, 2, 3]))
    {
        static assert(V == I);
        static assert(V == REF[I]);
    }
}

@safe unittest
{
    import std.conv : to, octal;
    import std.range : iota;
    //Testing compile time octal
    foreach (I2; aliasSeqOf!(iota(0, 8)))
        foreach (I1; aliasSeqOf!(iota(0, 8)))
        {
            enum oct = I2 *  8 + I1;
            enum dec = I2 * 10 + I1;
            enum str = to!string(dec);
            static assert(octal!dec == oct);
            static assert(octal!str == oct);
        }
}

@safe unittest
{
    enum REF = "日本語"d;
    foreach (I, V; aliasSeqOf!"日本語"c)
    {
        static assert(V == REF[I]);
    }
}

@safe unittest
{
    struct S
    {
        int opApply(scope int delegate(ref int) dg)
        {
            foreach (int i; 3 .. 5)
                if (auto r = dg(i))
                    return r;
            return 0;
        }
    }
    static assert(aliasSeqOf!(S.init) == AliasSeq!(3, 4));
}

@safe unittest
{
    struct Infinite
    {
        int front();
        void popFront();
        enum empty = false;
    }
    enum infinite = Infinite();
    static assert(isInfinite!Infinite);
    static assert(!__traits(compiles, aliasSeqOf!infinite));
}

/**
  * $(LINK2 http://en.wikipedia.org/wiki/Partial_application, Partially applies)
  * $(D_PARAM Template) by binding its first (left) or last (right) arguments
  * to $(D_PARAM args).
  *
  * Behaves like the identity function when $(D_PARAM args) is empty.
  * Params:
  *    Template = template to partially apply
  *    args     = arguments to bind
  * Returns:
  *    _Template with arity smaller than or equal to $(D_PARAM Template)
  */
template ApplyLeft(alias Template, args...)
{
    alias ApplyLeft(right...) = SmartAlias!(Template!(args, right));
}

/// Ditto
template ApplyRight(alias Template, args...)
{
    alias ApplyRight(left...) = SmartAlias!(Template!(left, args));
}

///
@safe unittest
{
    // enum bool isImplicitlyConvertible(From, To)
    import std.traits : isImplicitlyConvertible;

    static assert(allSatisfy!(
        ApplyLeft!(isImplicitlyConvertible, ubyte),
        short, ushort, int, uint, long, ulong));

    static assert(is(Filter!(ApplyRight!(isImplicitlyConvertible, short),
        ubyte, string, short, float, int) == AliasSeq!(ubyte, short)));
}

///
@safe unittest
{
    import std.traits : hasMember, ifTestable;

    struct T1
    {
        bool foo;
    }

    struct T2
    {
        struct Test
        {
            bool opCast(T : bool)() { return true; }
        }

        Test foo;
    }

    static assert(allSatisfy!(ApplyRight!(hasMember, "foo"), T1, T2));
    static assert(allSatisfy!(ApplyRight!(ifTestable, a => a.foo), T1, T2));
}

///
@safe unittest
{
    import std.traits : Largest;

    alias Types = AliasSeq!(byte, short, int, long);

    static assert(is(staticMap!(ApplyLeft!(Largest, short), Types) ==
                AliasSeq!(short, short, int, long)));
    static assert(is(staticMap!(ApplyLeft!(Largest, int), Types) ==
                AliasSeq!(int, int, int, long)));
}

///
@safe unittest
{
    import std.traits : FunctionAttribute, SetFunctionAttributes;

    static void foo() @system;
    static int bar(int) @system;

    alias SafeFunctions = AliasSeq!(
        void function() @safe,
        int function(int) @safe);

    static assert(is(staticMap!(ApplyRight!(
        SetFunctionAttributes, "D", FunctionAttribute.safe),
        typeof(&foo), typeof(&bar)) == SafeFunctions));
}

private template SmartAlias(T...)
{
    static if (T.length == 1)
    {
        alias SmartAlias = Alias!T;
    }
    else
    {
        alias SmartAlias = T;
    }
}

@safe unittest
{
    static assert(is(typeof({
        alias T(T0, int a, double b, alias T1, string c) = AliasSeq!(T0, a, b, T1, c);
        alias T0 = ApplyRight!(ApplyLeft, ApplyRight);
        alias T1 = T0!ApplyLeft;
        alias T2 = T1!T;
        alias T3 = T2!(3, "foo");
        alias T4 = T3!(short, 3, 3.3);
        static assert(Pack!T4.equals!(short, 3, 3.3, 3, "foo"));

        import std.traits : isImplicitlyConvertible;
        alias U1 = ApplyLeft!(ApplyRight, isImplicitlyConvertible);
        alias U2 = U1!int;
        enum U3 = U2!short;
        static assert(U3);
    })));
}

/**
 * Creates an `AliasSeq` which repeats `TList` exactly `n` times.
 */
template Repeat(size_t n, TList...)
{
    static if (n == 0)
    {
        alias Repeat = AliasSeq!();
    }
    else static if (n == 1)
    {
        alias Repeat = AliasSeq!TList;
    }
    else static if (n == 2)
    {
        alias Repeat = AliasSeq!(TList, TList);
    }
    /* Cases 3 to 8 are to speed up compilation
     */
    else static if (n == 3)
    {
        alias Repeat = AliasSeq!(TList, TList, TList);
    }
    else static if (n == 4)
    {
        alias Repeat = AliasSeq!(TList, TList, TList, TList);
    }
    else static if (n == 5)
    {
        alias Repeat = AliasSeq!(TList, TList, TList, TList, TList);
    }
    else static if (n == 6)
    {
        alias Repeat = AliasSeq!(TList, TList, TList, TList, TList, TList);
    }
    else static if (n == 7)
    {
        alias Repeat = AliasSeq!(TList, TList, TList, TList, TList, TList, TList);
    }
    else static if (n == 8)
    {
        alias Repeat = AliasSeq!(TList, TList, TList, TList, TList, TList, TList, TList);
    }
    else
    {
        alias R = Repeat!((n - 1) / 2, TList);
        static if ((n - 1) % 2 == 0)
        {
            alias Repeat = AliasSeq!(TList, R, R);
        }
        else
        {
            alias Repeat = AliasSeq!(TList, TList, R, R);
        }
    }
}

///
@safe unittest
{
    alias ImInt0 = Repeat!(0, int);
    static assert(is(ImInt0 == AliasSeq!()));

    alias ImInt1 = Repeat!(1, immutable(int));
    static assert(is(ImInt1 == AliasSeq!(immutable(int))));

    alias Real3 = Repeat!(3, real);
    static assert(is(Real3 == AliasSeq!(real, real, real)));

    alias Real12 = Repeat!(4, Real3);
    static assert(is(Real12 == AliasSeq!(real, real, real, real, real, real,
        real, real, real, real, real, real)));

    alias Composite = AliasSeq!(uint, int);
    alias Composite2 = Repeat!(2, Composite);
    static assert(is(Composite2 == AliasSeq!(uint, int, uint, int)));

    alias ImInt10 = Repeat!(10, int);
    static assert(is(ImInt10 == AliasSeq!(int, int, int, int, int, int, int, int, int, int)));
}


///
@safe unittest
{
    auto staticArray(T, size_t n)(Repeat!(n, T) elems)
    {
        T[n] a = [elems];
        return a;
    }

    auto a = staticArray!(long, 3)(3, 1, 4);
    assert(is(typeof(a) == long[3]));
    assert(a == [3, 1, 4]);
}

/**
 * Sorts an $(LREF AliasSeq) using `cmp`.
 *
 * Parameters:
 *     cmp = A template that returns a `bool` (if its first argument is less than the second one)
 *         or an `int` (-1 means less than, 0 means equal, 1 means greater than)
 *
 *     Seq = The  $(LREF AliasSeq) to sort
 *
 * Returns: The sorted alias sequence
 */
template staticSort(alias cmp, Seq...)
{
    static if (Seq.length < 2)
    {
        alias staticSort = Seq;
    }
    else
    {
        private alias btm = staticSort!(cmp, Seq[0 .. $ / 2]);
        private alias top = staticSort!(cmp, Seq[$ / 2 .. $]);

        static if (isLessEq!(cmp, btm[$ - 1], top[0]))
            alias staticSort = AliasSeq!(btm, top); // already ascending
        else static if (isLessEq!(cmp, top[$ - 1], btm[0]))
            alias staticSort = AliasSeq!(top, btm); // already descending
        else
            alias staticSort = staticMerge!(cmp, Seq.length / 2, btm, top);
    }
}

///
@safe unittest
{
    alias Nums = AliasSeq!(7, 2, 3, 23);
    enum Comp(int N1, int N2) = N1 < N2;
    static assert(AliasSeq!(2, 3, 7, 23) == staticSort!(Comp, Nums));
}

///
@safe unittest
{
    alias Types = AliasSeq!(uint, short, ubyte, long, ulong);
    enum Comp(T1, T2) = __traits(isUnsigned, T2) - __traits(isUnsigned, T1);
    static assert(is(AliasSeq!(uint, ubyte, ulong, short, long) == staticSort!(Comp,
        Types)));
}

private template staticMerge(alias cmp, int half, Seq...)
{
    static if (half == 0 || half == Seq.length)
    {
        alias staticMerge = Seq;
    }
    else
    {
        static if (isLessEq!(cmp, Seq[0], Seq[half]))
        {
            alias staticMerge = AliasSeq!(Seq[0],
                staticMerge!(cmp, half - 1, Seq[1 .. $]));
        }
        else
        {
            alias staticMerge = AliasSeq!(Seq[half],
                staticMerge!(cmp, half, Seq[0 .. half], Seq[half + 1 .. $]));
        }
    }
}

private template isLessEq(alias cmp, alias A, alias B)
{
    private enum Result = cmp!(B, A);
    static if (is(typeof(Result) == bool))
        enum isLessEq = !Result;
    else static if (is(typeof(Result) : int))
        enum isLessEq = Result >= 0;
    else
        static assert(0, typeof(Result).stringof ~ " is not a value comparison type");
}

/**
 * Checks if an $(LREF AliasSeq) is sorted according to `cmp`.
 *
 * Parameters:
 *     cmp = A template that returns a `bool` (if its first argument is less than the second one)
 *         or an `int` (-1 means less than, 0 means equal, 1 means greater than)
 *
 *     Seq = The  $(LREF AliasSeq) to check
 *
 * Returns: `true` if `Seq` is sorted; otherwise `false`
 */
template staticIsSorted(alias cmp, Seq...)
{
    static if (Seq.length <= 1)
        enum staticIsSorted = true;
    else static if (Seq.length == 2)
        enum staticIsSorted = isLessEq!(cmp, Seq[0], Seq[1]);
    else
    {
        enum staticIsSorted =
            isLessEq!(cmp, Seq[($ / 2) - 1], Seq[$ / 2]) &&
            staticIsSorted!(cmp, Seq[0 .. $ / 2]) &&
            staticIsSorted!(cmp, Seq[$ / 2 .. $]);
    }
}

///
@safe unittest
{
    enum Comp(int N1, int N2) = N1 < N2;
    static assert( staticIsSorted!(Comp, 2, 2));
    static assert( staticIsSorted!(Comp, 2, 3, 7, 23));
    static assert(!staticIsSorted!(Comp, 7, 2, 3, 23));
}

///
@safe unittest
{
    enum Comp(T1, T2) = __traits(isUnsigned, T2) - __traits(isUnsigned, T1);
    static assert( staticIsSorted!(Comp, uint, ubyte, ulong, short, long));
    static assert(!staticIsSorted!(Comp, uint, short, ubyte, long, ulong));
}

/**
Selects a subset of `Args` by stepping with fixed `stepSize` over the sequence.
A negative `stepSize` starts iteration with the last element.

Params:
    stepSize = Number of elements to increment on each iteration. Can't be `0`.
    Args = Template arguments.

Returns: An `AliasSeq` filtered by the selected stride.
*/
template Stride(int stepSize, Args...)
if (stepSize != 0)
{
    static if (Args.length == 0)
    {
        alias Stride = AliasSeq!();
    }
    else static if (stepSize > 0)
    {
        static if (stepSize >= Args.length)
            alias Stride = AliasSeq!(Args[0]);
        else
            alias Stride = AliasSeq!(Args[0], Stride!(stepSize, Args[stepSize .. $]));
    }
    else
    {
        static if (-stepSize >= Args.length)
            alias Stride = AliasSeq!(Args[$ - 1]);
        else
            alias Stride = AliasSeq!(Args[$ - 1], Stride!(stepSize, Args[0 .. $ + stepSize]));
    }
}

///
@safe unittest
{
    static assert(is(Stride!(1, short, int, long) == AliasSeq!(short, int, long)));
    static assert(is(Stride!(2, short, int, long) == AliasSeq!(short, long)));
    static assert(is(Stride!(-1, short, int, long) == AliasSeq!(long, int, short)));
    static assert(is(Stride!(-2, short, int, long) == AliasSeq!(long, short)));

    alias attribs = AliasSeq!(short, int, long, ushort, uint, ulong);
    static assert(is(Stride!(3, attribs) == AliasSeq!(short, ushort)));
    static assert(is(Stride!(3, attribs[1 .. $]) == AliasSeq!(int, uint)));
    static assert(is(Stride!(-3, attribs) == AliasSeq!(ulong, long)));
}

@safe unittest
{
    static assert(Pack!(Stride!(5, int)).equals!(int));
    static assert(Pack!(Stride!(-5, int)).equals!(int));
    static assert(!__traits(compiles, Stride!(0, int)));
}

/**
 * Instantiates the given template with the given parameters.
 *
 * Used to work around syntactic limitations of D with regard to instantiating
 * a template from an alias sequence (e.g. `T[0]!(...)` is not valid) or a
 * template returning another template (e.g. `Foo!(Bar)!(Baz)` is not allowed).
 *
 * Params:
 *    Template = The template to instantiate.
 *    Params = The parameters with which to instantiate the template.
 * Returns:
 *    The instantiated template.
 */
alias Instantiate(alias Template, Params...) = Template!Params;

///
@safe unittest
{
    // ApplyRight combined with Instantiate can be used to apply various
    // templates to the same parameters.
    import std.string : leftJustify, center, rightJustify;
    alias functions = staticMap!(ApplyRight!(Instantiate, string),
                                 leftJustify, center, rightJustify);
    string result = "";
    static foreach (f; functions)
    {
        {
            auto x = &f; // not a template, but a function instantiation
            result ~= x("hello", 7);
            result ~= ";";
        }
    }

    assert(result == "hello  ; hello ;  hello;");
}

// : : : : : : : : : : : : : : : : : : : : : : : : : : : : : : : : : //
private:

/*
 * [internal] Returns true if a and b are the same thing, or false if
 * not. Both a and b can be types, literals, or symbols.
 *
 * How:                     When:
 *      is(a == b)        - both are types
 *        a == b          - both are literals (true literals, enums)
 * __traits(isSame, a, b) - other cases (variables, functions,
 *                          templates, etc.)
 */
private template isSame(alias A, alias B)
{
    static if (is(A) && is(B))
    {
        enum isSame = is(A == B);
    }
    else static if (!is(A) && !is(B) &&
                    !(is(typeof(&A)) && is(typeof(&B))) &&
                     __traits(compiles, { enum isSame = A == B; }))
    {
        enum isSame = (A == B);
    }
    else
    {
        enum isSame = __traits(isSame, A, B);
    }
}

@safe unittest
{
    static assert( isSame!(int, int));
    static assert(!isSame!(int, short));

    enum a = 1, b = 1, c = 2, s = "a", t = "a";
    static assert( isSame!(1, 1));
    static assert( isSame!(a, 1));
    static assert( isSame!(a, b));
    static assert(!isSame!(b, c));
    static assert( isSame!("a", "a"));
    static assert( isSame!(s, "a"));
    static assert( isSame!(s, t));
    static assert(!isSame!(1, "1"));
    static assert(!isSame!(a, "a"));
    static assert( isSame!(isSame, isSame));
    static assert(!isSame!(isSame, a));

    static assert(!isSame!(byte, a));
    static assert(!isSame!(short, isSame));
    static assert(!isSame!(a, int));
    static assert(!isSame!(long, isSame));

    static immutable X = 1, Y = 1, Z = 2;
    static assert( isSame!(X, X));
    static assert(!isSame!(X, Y));
    static assert(!isSame!(Y, Z));

    int  foo();
    int  bar();
    real baz(int);
    static assert( isSame!(foo, foo));
    static assert(!isSame!(foo, bar));
    static assert(!isSame!(bar, baz));
    static assert( isSame!(baz, baz));
    static assert(!isSame!(foo, 0));

    int  x, y;
    real z;
    static assert( isSame!(x, x));
    static assert(!isSame!(x, y));
    static assert(!isSame!(y, z));
    static assert( isSame!(z, z));
    static assert(!isSame!(x, 0));
}

/*
 * [internal] Wraps a sequence in a template. Used only in unittests.
 */
private template Pack(T...)
{
    alias Expand = T;
    enum equals(U...) = isSame!(Pack!T, Pack!U);
}

@safe unittest
{
    static assert( Pack!(1, int, "abc").equals!(1, int, "abc"));
    static assert(!Pack!(1, int, "abc").equals!(1, int, "cba"));
}<|MERGE_RESOLUTION|>--- conflicted
+++ resolved
@@ -246,13 +246,8 @@
 }
 
 /**
-<<<<<<< HEAD
- * Returns the index of the first occurrence of type T in the
- * sequence of zero or more types Seq.
-=======
  * Returns the index of the first occurrence of T in the
- * sequence TList.
->>>>>>> 8d97da17
+ * sequence Seq.
  * If not found, -1 is returned.
  */
 template staticIndexOf(alias T, Seq...)
@@ -474,13 +469,8 @@
 
 
 /**
-<<<<<<< HEAD
  * Returns an `AliasSeq` created from Seq with the first occurrence
- * of type T, if found, replaced with type U.
-=======
- * Returns an `AliasSeq` created from TList with the first occurrence
  * of T, if found, replaced with U.
->>>>>>> 8d97da17
  */
 template Replace(alias T, alias U, Seq...)
 {
@@ -530,13 +520,8 @@
 }
 
 /**
-<<<<<<< HEAD
  * Returns an `AliasSeq` created from Seq with all occurrences
- * of type T, if found, replaced with type U.
-=======
- * Returns an `AliasSeq` created from TList with all occurrences
  * of T, if found, replaced with U.
->>>>>>> 8d97da17
  */
 template ReplaceAll(alias T, alias U, Seq...)
 {
