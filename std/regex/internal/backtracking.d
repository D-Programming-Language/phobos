--- conflicted
+++ resolved
@@ -125,7 +125,7 @@
         bool prevStack()
         {
             // pointer to previous block
-            size_t* prev = cast(size_t*)memory.ptr[-2];
+            size_t* prev = cast(size_t*) memory.ptr[-2];
             if (!prev)
             {
                 // The last segment is freed in RegexMatch
@@ -148,14 +148,9 @@
             merge = arrayInChunk!(Trace)(re.hotspotTableSize, memBlock);
             merge[] = Trace.init;
             memory = cast(size_t[]) memBlock;
-<<<<<<< HEAD
-            memory[0] = 0; //hidden pointer
-            memory = memory[1..$];
-=======
             memory[0] = 0; // hidden pointer
             memory[1] = 0; // used size
             memory = memory[2..$];
->>>>>>> 091ff0f8
         }
 
         void initialize(ref RegEx program, Stream stream, void[] memBlock)
@@ -683,26 +678,6 @@
             return memory.length - lastState;
         }
 
-<<<<<<< HEAD
-        bool prevStack()
-        {
-            size_t* prev = memory.ptr-1;
-            prev = cast(size_t*)*prev;//take out hidden pointer
-            if (!prev)
-                return false;
-            else
-            {
-                import core.stdc.stdlib : free;
-                free(memory.ptr);//last segment is freed in RegexMatch
-                immutable size = initialStack*(stateSize + 2*re.ngroup);
-                memory = prev[0 .. size];
-                lastState = size;
-                return true;
-            }
-        }
-
-=======
->>>>>>> 091ff0f8
         void stackPush(T)(T val)
             if (!isDynamicArray!T)
         {
@@ -886,10 +861,6 @@
                     if (stackAvail < $$*(Group!(DataIndex)).sizeof/size_t.sizeof + $$)
                     {
                         newStack();
-<<<<<<< HEAD
-                        lastState = 0;
-=======
->>>>>>> 091ff0f8
                     }", match - reserved, cast(int) counter + 2);
         if (match < total_matches)
             text ~= ctSub("
