/**
Helper functions for working with $(I C strings).

This module is intended to provide fast, safe and garbage free
way to work with $(I C strings).

Examples:
---
version(Posix):

import core.stdc.stdlib: free;
import core.sys.posix.stdlib: setenv;
import std.exception: enforce;

void setEnvironment(in char[] name, in char[] value)
{ enforce(setenv(name.tempCString(), value.tempCString(), 1) != -1); }
---
---
version(Windows):

import core.sys.windows.windows: SetEnvironmentVariableW;
import std.exception: enforce;

void setEnvironment(in char[] name, in char[] value)
{ enforce(SetEnvironmentVariableW(name.tempCStringW(), value.tempCStringW())); }
---

Copyright: Denis Shelomovskij 2013-2014

License: $(HTTP boost.org/LICENSE_1_0.txt, Boost License 1.0).

Authors: Denis Shelomovskij

Macros:
COREREF = $(HTTP dlang.org/phobos/core_$1.html#$2, $(D core.$1.$2))
*/
module std.internal.cstring;


import std.traits;
import std.range;

version(unittest)
@property inout(C)[] asArray(C)(inout C* cstr) pure nothrow @nogc @trusted
if(isSomeChar!C)
in { assert(cstr); }
body
{
    size_t length = 0;
    while(cstr[length])
        ++length;
    return cstr[0 .. length];
}

/**
Creates temporary 0-terminated $(I C string) with copy of passed text.

Params:
    To = character type of returned C string
    str = string or input range to be converted

Returns:

The value returned is implicitly convertible to $(D const To*) and
has two properties: $(D ptr) to access $(I C string) as $(D const To*)
and $(D buffPtr) to access it as $(D To*).

The temporary $(I C string) is valid unless returned object is destroyed.
Thus if returned object is assigned to a variable the temporary is
valid unless the variable goes out of scope. If returned object isn't
assigned to a variable it will be destroyed at the end of creating
primary expression.

Implementation_note:
For small strings tempCString will use stack allocated buffer,
for large strings (approximately 250 characters and more) it will
allocate temporary one using C's $(D malloc).

Note:
This function is intended to be used in function call expression (like
$(D strlen(str.tempCString()))). Incorrect usage of this function may
lead to memory corruption.
See $(RED WARNING) in $(B Examples) section.
*/

auto tempCString(To = char, From)(From str)
    if (isSomeChar!To && (isInputRange!From || isSomeString!From) &&
        isSomeChar!(ElementEncodingType!From))
{

    alias CF = Unqual!(ElementEncodingType!From);

    enum To* useStack = null;

    static struct Res
    {
    @trusted:
    nothrow @nogc:

        @disable this();
        @disable this(this);
        alias ptr this;

        @property inout(To)* buffPtr() inout pure
        {
            return _ptr == useStack ? _buff.ptr : _ptr;
        }

        @property const(To)* ptr() const pure
        {
            return buffPtr;
        }

        ~this()
        {
            if (_ptr != useStack)
            {
                import core.stdc.stdlib : free;
                free(_ptr);
            }
        }

    private:
        To* _ptr;
        version (unittest)
        {
            enum buffLength = 16 / To.sizeof;   // smaller size to trigger reallocations
        }
        else
        {
            enum buffLength = 256 / To.sizeof;   // production size
        }

        To[256 / To.sizeof] _buff;  // the 'small string optimization'

        static Res trustedVoidInit() { Res res = void; return res; }
    }

    Res res = Res.trustedVoidInit();     // expensive to fill _buff[]

    // Note: res._ptr can't point to res._buff as structs are movable.

    To[] p = res._buff[0 .. Res.buffLength];
    size_t i;

    static To[] trustedRealloc(To[] buf, size_t i, To* resptr, size_t strLength)
        @trusted @nogc nothrow
    {
        pragma(inline, false);  // because it's rarely called

        import core.exception   : onOutOfMemoryError;
        import core.stdc.string : memcpy;
        import core.stdc.stdlib : malloc, realloc;

        auto ptr = buf.ptr;
        auto len = buf.length;
        if (len >= size_t.max / (2 * To.sizeof))
            onOutOfMemoryError();
        size_t newlen = len * 3 / 2;
        if (ptr == resptr)
        {
            if (newlen <= strLength)
                newlen = strLength + 1; // +1 for terminating 0
            ptr = cast(To*)malloc(newlen * To.sizeof);
            if (!ptr)
                onOutOfMemoryError();
            memcpy(ptr, resptr, i * To.sizeof);
        }
        else
        {
            ptr = cast(To*)realloc(ptr, newlen * To.sizeof);
            if (!ptr)
                onOutOfMemoryError();
        }
        return ptr[0 .. newlen];
    }

    size_t strLength;
    static if (hasLength!From)
    {
        strLength = str.length;
    }
    import std.utf : byUTF;
    static if (isSomeString!From)
<<<<<<< HEAD
        auto r = cast(const(CF)[])str;  // because inout(CF) causes problems with byUTF
=======
    {
        auto r = cast(const(CF)[])str;
        if (r is null)  // Bugzilla 14980
        {
            res._ptr = null;
            return res;
        }
    }
>>>>>>> 564389e8
    else
        alias r = str;
    foreach (const c; byUTF!(Unqual!To)(r))
    {
        if (i + 1 == p.length)
        {
            p = trustedRealloc(p, i, res._buff.ptr, strLength);
        }
        p[i++] = c;
    }
    p[i] = 0;
    res._ptr = (p.ptr == res._buff.ptr) ? useStack : p.ptr;
    return res;
}

///
nothrow @nogc unittest
{
    import core.stdc.string;

    string str = "abc";

    // Intended usage
    assert(strlen(str.tempCString()) == 3);

    // Correct usage
    auto tmp = str.tempCString();
    assert(strlen(tmp) == 3); // or `tmp.ptr`, or `tmp.buffPtr`

    // $(RED WARNING): $(RED Incorrect usage)
    auto pInvalid1 = str.tempCString().ptr;
    const char* pInvalid2 = str.tempCString();
    // Both pointers refer to invalid memory here as
    // returned values aren't assigned to a variable and
    // both primary expressions are ended.
}

@safe nothrow @nogc unittest
{
    assert("abc".tempCString().asArray == "abc");
    assert("abc"d.tempCString().ptr.asArray == "abc");
    assert("abc".tempCString!wchar().buffPtr.asArray == "abc"w);

    import std.utf : byChar, byWchar;
    char[300] abc = 'a';
    assert(tempCString(abc[].byChar).buffPtr.asArray == abc);
    assert(tempCString(abc[].byWchar).buffPtr.asArray == abc);
}

// Bugzilla 14980
nothrow @nogc unittest
{
    const(char[]) str = null;
    auto res = tempCString(str);
    const char* ptr = res;
    assert(ptr is null);
}

version(Windows)
    alias tempCStringW = tempCString!(wchar, const(char)[]);<|MERGE_RESOLUTION|>--- conflicted
+++ resolved
@@ -182,18 +182,14 @@
     }
     import std.utf : byUTF;
     static if (isSomeString!From)
-<<<<<<< HEAD
+    {
         auto r = cast(const(CF)[])str;  // because inout(CF) causes problems with byUTF
-=======
-    {
-        auto r = cast(const(CF)[])str;
         if (r is null)  // Bugzilla 14980
         {
             res._ptr = null;
             return res;
         }
     }
->>>>>>> 564389e8
     else
         alias r = str;
     foreach (const c; byUTF!(Unqual!To)(r))
