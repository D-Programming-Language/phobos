--- conflicted
+++ resolved
@@ -820,11 +820,7 @@
     static MinstdRand0 rand;
     if (!seeded) {
         uint threadID = cast(uint) cast(void*) Thread.getThis();
-<<<<<<< HEAD
-        rand.seed((thisProcessID + threadID) ^ cast(uint) Clock.currSystemTick().length);
-=======
         rand.seed((getpid + threadID) ^ cast(uint) TickDuration.currSystemTick().length);
->>>>>>> 1e1604fa
         seeded = true;
     }
     rand.popFront;
