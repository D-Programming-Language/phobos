--- conflicted
+++ resolved
@@ -743,13 +743,8 @@
     assert(count("日本語") == 3);
 }
 
-<<<<<<< HEAD
-// Issue 11253
+// https://issues.dlang.org/show_bug.cgi?id=11253
 @safe nothrow @nogc unittest
-=======
-// https://issues.dlang.org/show_bug.cgi?id=11253
-@safe nothrow unittest
->>>>>>> 232ca531
 {
     int[3] a = [1, 2, 3];
     int[2] b = [2, 3];
@@ -1449,15 +1444,9 @@
     assert(c[].extremum!("a[1]", "a > b") == [0, 4]);
 
     // use a custom comparator
-<<<<<<< HEAD
-    import std.math : cmp;
+    import std.math.operations : cmp;
     assert([-2., 0, 5].staticArray[].extremum!cmp == 5.0);
     assert([-2., 0, 2].staticArray[].extremum!`cmp(a, b) < 0` == -2.0);
-=======
-    import std.math.operations : cmp;
-    assert([-2., 0, 5].extremum!cmp == 5.0);
-    assert([-2., 0, 2].extremum!`cmp(a, b) < 0` == -2.0);
->>>>>>> 232ca531
 
     // combine with map
     import std.range : enumerate;
@@ -1851,16 +1840,9 @@
     assertCTFEable!dg;
 }
 
-<<<<<<< HEAD
+// https://issues.dlang.org/show_bug.cgi?id=11603
 @safe @nogc unittest
 {
-    // Bugzilla 11603
-    import std.array : staticArray;
-=======
-// https://issues.dlang.org/show_bug.cgi?id=11603
-@safe unittest
-{
->>>>>>> 232ca531
     enum Foo : ubyte { A }
     assert([Foo.A].staticArray[].find(Foo.A).empty == false);
 
@@ -2219,13 +2201,8 @@
     assert(find([ 1, 2, 1, 2, 3, 3 ], SList!int(2, 3)[]) == [ 2, 3, 3 ]);
 }
 
-<<<<<<< HEAD
-//Bug# 8334
+// https://issues.dlang.org/show_bug.cgi?id=8334
 @safe @nogc unittest
-=======
-// https://issues.dlang.org/show_bug.cgi?id=8334
-@safe unittest
->>>>>>> 232ca531
 {
     import std.algorithm.iteration : filter;
     import std.range;
@@ -5221,12 +5198,8 @@
     assert(a == [4]);
 }
 
-<<<<<<< HEAD
-@safe @nogc unittest // Issue 10460
-=======
 // https://issues.dlang.org/show_bug.cgi?id=10460
-@safe unittest
->>>>>>> 232ca531
+@safe @nogc unittest
 {
     import std.algorithm.comparison : equal;
     import std.array : staticArray;
