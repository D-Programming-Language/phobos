/**
 * Validates an email address according to RFCs 5321, 5322 and others.
 *
 * Authors: Dominic Sayers <dominic@sayers.cc>, Jacob Carlborg
 * Copyright: Dominic Sayers, Jacob Carlborg 2008-.
 * Test schema documentation: Copyright © 2011, Daniel Marschall
 * License: $(LINK2 http://www.boost.org/LICENSE_1_0.txt, Boost Software License 1.0)
 * Version: 3.0.13 - Version 3.0 of the original PHP implementation: $(LINK http://www.dominicsayers.com/isemail)
 *
 * Standards:
 *         $(UL
 *             $(LI RFC 5321)
 *             $(LI RFC 5322)
 *          )
 *
 * References:
 *         $(UL
 *             $(LI $(LINK http://www.dominicsayers.com/isemail))
 *             $(LI $(LINK http://tools.ietf.org/html/rfc5321))
 *             $(LI $(LINK http://tools.ietf.org/html/rfc5322))
 *          )
 *
 * Source: $(PHOBOSSRC std/net/_isemail.d)
 */
module std.net.isemail;

import std.algorithm : ElementType, equal, uniq, filter, contains = canFind;
import std.array;
import std.conv;
import std.exception : enforce;
import std.regex;
import std.string;
import std.traits;
import std.utf;

/**
 * Check that an email address conforms to RFCs 5321, 5322 and others.
 *
 * As of Version 3.0, we are now distinguishing clearly between a Mailbox as defined
 * by RFC 5321 and an addr-spec as defined by RFC 5322. Depending on the context,
 * either can be regarded as a valid email address. The RFC 5321 Mailbox specification
 * is more restrictive (comments, white space and obsolete forms are not allowed).
 *
 * Note: The DNS check is currently not implemented.
 *
 * Params:
 *     email = The email address to check
 *     checkDNS = If CheckDns.yes then a DNS check for MX records will be made
 *     errorLevel = Determines the boundary between valid and invalid addresses.
 *                  Status codes above this number will be returned as-is,
 *                  status codes below will be returned as EmailStatusCode.valid.
 *                  Thus the calling program can simply look for EmailStatusCode.valid
 *                  if it is only interested in whether an address is valid or not. The
 *                  $(D_PARAM errorLevel) will determine how "picky" isEmail() is about
 *                  the address.
 *
 *                  If omitted or passed as EmailStatusCode.none then isEmail() will
 *                  not perform any finer grained error checking and an address is
 *                  either considered valid or not. Email status code will either be
 *                  EmailStatusCode.valid or EmailStatusCode.error.
 *
 * Returns: an EmailStatus, indicating the status of the email address.
 */
EmailStatus isEmail (Char) (const(Char)[] email, CheckDns checkDNS = CheckDns.no,
    EmailStatusCode errorLevel = EmailStatusCode.none) if (isSomeChar!(Char))
{
    alias const(Char)[] tstring;

    int threshold;
    bool diagnose;

    if (errorLevel == EmailStatusCode.any || errorLevel == EmailStatusCode.none)
    {
        threshold = EmailStatusCode.valid;
        diagnose = errorLevel == EmailStatusCode.any;
    }

    else
    {
        diagnose = true;

        switch (errorLevel)
        {
            case EmailStatusCode.warning: threshold = threshold; break;
            case EmailStatusCode.error: threshold = EmailStatusCode.valid; break;
            default: threshold = errorLevel;
        }
    }

    auto returnStatus = [EmailStatusCode.valid];
    auto context = EmailPart.componentLocalPart;
    auto contextStack = [context];
    auto contextPrior = context;
    tstring token = "";
    tstring tokenPrior = "";
    tstring[EmailPart] parseData = [EmailPart.componentLocalPart : "", EmailPart.componentDomain : ""];
    tstring[][EmailPart] atomList = [EmailPart.componentLocalPart : [""], EmailPart.componentDomain : [""]];
    auto elementCount = 0;
    auto elementLength = 0;
    auto hyphenFlag = false;
    auto endOrDie = false;
    auto crlfCount = int.min; // int.min == not defined

    foreach (i, e ; email)
    {
        token = email.get(i, e);

        switch (context)
        {
            case EmailPart.componentLocalPart:
                switch (token)
                {
                    case Token.openParenthesis:
                        if (elementLength == 0)
                            returnStatus ~= elementCount == 0 ? EmailStatusCode.comment :
                                EmailStatusCode.deprecatedComment;

                        else
                        {
                            returnStatus ~= EmailStatusCode.comment;
                            endOrDie = true;
                        }

                        contextStack ~= context;
                        context = EmailPart.contextComment;
                    break;

                    case Token.dot:
                        if (elementLength == 0)
                            returnStatus ~= elementCount == 0 ? EmailStatusCode.errorDotStart :
                                EmailStatusCode.errorConsecutiveDots;

                        else
                        {
                            if (endOrDie)
                                returnStatus ~= EmailStatusCode.deprecatedLocalPart;
                        }

                        endOrDie = false;
                        elementLength = 0;
                        elementCount++;
                        parseData[EmailPart.componentLocalPart] ~= token;

                        if (elementCount >= atomList[EmailPart.componentLocalPart].length)
                            atomList[EmailPart.componentLocalPart] ~= "";

                        else
                            atomList[EmailPart.componentLocalPart][elementCount] = "";
                    break;

                    case Token.doubleQuote:
                        if (elementLength == 0)
                        {
                            returnStatus ~= elementCount == 0 ? EmailStatusCode.rfc5321QuotedString :
                                EmailStatusCode.deprecatedLocalPart;

                            parseData[EmailPart.componentLocalPart] ~= token;
                            atomList[EmailPart.componentLocalPart][elementCount] ~= token;
                            elementLength++;
                            endOrDie = true;
                            contextStack ~= context;
                            context = EmailPart.contextQuotedString;
                        }

                        else
                            returnStatus ~= EmailStatusCode.errorExpectingText;
                    break;

                    case Token.cr:
                    case Token.space:
                    case Token.tab:
                        if ((token == Token.cr) && ((++i == email.length) || (email.get(i, e) != Token.lf)))
                        {
                            returnStatus ~= EmailStatusCode.errorCrNoLf;
                            break;
                        }

                        if (elementLength == 0)
                            returnStatus ~= elementCount == 0 ? EmailStatusCode.foldingWhitespace :
                                EmailStatusCode.deprecatedFoldingWhitespace;

                        else
                            endOrDie = true;

                        contextStack ~= context;
                        context = EmailPart.contextFoldingWhitespace;
                        tokenPrior = token;
                    break;

                    case Token.at:
                        enforce(contextStack.length == 1, "Unexpected item on context stack");

                        if (parseData[EmailPart.componentLocalPart] == "")
                            returnStatus ~= EmailStatusCode.errorNoLocalPart;

                        else if (elementLength == 0)
                            returnStatus ~= EmailStatusCode.errorDotEnd;

                        else if (parseData[EmailPart.componentLocalPart].length > 64)
                            returnStatus ~= EmailStatusCode.rfc5322LocalTooLong;

                        else if (contextPrior == EmailPart.contextComment ||
                            contextPrior == EmailPart.contextFoldingWhitespace)
                                returnStatus ~= EmailStatusCode.deprecatedCommentFoldingWhitespaceNearAt;

                        context = EmailPart.componentDomain;
                        contextStack = [context];
                        elementCount = 0;
                        elementLength = 0;
                        endOrDie = false;
                    break;

                    default:
                        if (endOrDie)
                        {
                            switch (contextPrior)
                            {
                                case EmailPart.contextComment:
                                case EmailPart.contextFoldingWhitespace:
                                    returnStatus ~= EmailStatusCode.errorTextAfterCommentFoldingWhitespace;
                                break;

                                case EmailPart.contextQuotedString:
                                    returnStatus ~= EmailStatusCode.errorTextAfterQuotedString;
                                break;

                                default:
                                    throw new Exception("More text found where none is allowed, but unrecognised prior "
                                                        "context: " ~ to!(string)(contextPrior));
                            }
                        }

                        else
                        {
                            contextPrior = context;
                            auto c = token.front;

                            if (c < '!' || c > '~' || c == '\n' || Token.specials.contains(token))
                                returnStatus ~= EmailStatusCode.errorExpectingText;

                            parseData[EmailPart.componentLocalPart] ~= token;
                            atomList[EmailPart.componentLocalPart][elementCount] ~= token;
                            elementLength++;
                        }
                }
            break;

            case EmailPart.componentDomain:
                switch (token)
                {
                    case Token.openParenthesis:
                        if (elementLength == 0)
                            returnStatus ~= elementCount == 0 ? EmailStatusCode.deprecatedCommentFoldingWhitespaceNearAt :
                                EmailStatusCode.deprecatedComment;

                        else
                        {
                            returnStatus ~= EmailStatusCode.comment;
                            endOrDie = true;
                        }

                        contextStack ~= context;
                        context = EmailPart.contextComment;
                    break;

                    case Token.dot:
                        if (elementLength == 0)
                            returnStatus ~= elementCount == 0 ? EmailStatusCode.errorDotStart :
                                EmailStatusCode.errorConsecutiveDots;

                        else if (hyphenFlag)
                            returnStatus ~= EmailStatusCode.errorDomainHyphenEnd;

                        else
                        {
                            if (elementLength > 63)
                                returnStatus ~= EmailStatusCode.rfc5322LabelTooLong;
                        }

                        endOrDie = false;
                        elementLength = 0,
                        elementCount++;

                        //atomList[EmailPart.componentDomain][elementCount] = "";
                        atomList[EmailPart.componentDomain] ~= "";
                        parseData[EmailPart.componentDomain] ~= token;
                    break;

                    case Token.openBracket:
                        if (parseData[EmailPart.componentDomain] == "")
                        {
                            endOrDie = true;
                            elementLength++;
                            contextStack ~= context;
                            context = EmailPart.componentLiteral;
                            parseData[EmailPart.componentDomain] ~= token;
                            atomList[EmailPart.componentDomain][elementCount] ~= token;
                            parseData[EmailPart.componentLiteral] = "";
                        }

                        else
                            returnStatus ~= EmailStatusCode.errorExpectingText;
                    break;

                    case Token.cr:
                    case Token.space:
                    case Token.tab:
                        if (token == Token.cr && (++i == email.length || email.get(i, e) != Token.lf))
                        {
                            returnStatus ~= EmailStatusCode.errorCrNoLf;
                            break;
                        }

                        if (elementLength == 0)
                            returnStatus ~= elementCount == 0 ? EmailStatusCode.deprecatedCommentFoldingWhitespaceNearAt :
                                EmailStatusCode.deprecatedFoldingWhitespace;

                        else
                        {
                            returnStatus ~= EmailStatusCode.foldingWhitespace;
                            endOrDie = true;
                        }

                        contextStack ~= context;
                        context = EmailPart.contextFoldingWhitespace;
                        tokenPrior = token;
                    break;

                    default:
                        if (endOrDie)
                        {
                            switch (contextPrior)
                            {
                                case EmailPart.contextComment:
                                case EmailPart.contextFoldingWhitespace:
                                    returnStatus ~= EmailStatusCode.errorTextAfterCommentFoldingWhitespace;
                                break;

                                case EmailPart.componentLiteral:
                                    returnStatus ~= EmailStatusCode.errorTextAfterDomainLiteral;
                                break;

                                default:
                                    throw new Exception("More text found where none is allowed, but unrecognised prior "
                                                        "context: " ~ to!(string)(contextPrior));
                            }

                        }

                        auto c = token.front;
                        hyphenFlag = false;

                        if (c < '!' || c > '~' || Token.specials.contains(token))
                            returnStatus ~= EmailStatusCode.errorExpectingText;

                        else if (token == Token.hyphen)
                        {
                            if (elementLength == 0)
                                returnStatus ~= EmailStatusCode.errorDomainHyphenStart;

                            hyphenFlag = true;
                        }

                        else if (!((c > '/' && c < ':') || (c > '@' && c < '[') || (c > '`' && c < '{')))
                            returnStatus ~= EmailStatusCode.rfc5322Domain;

                        parseData[EmailPart.componentDomain] ~= token;
                        atomList[EmailPart.componentDomain][elementCount] ~= token;
                        elementLength++;
                }
            break;

            case EmailPart.componentLiteral:
                switch (token)
                {
                    case Token.closeBracket:
                        if (returnStatus.max < EmailStatusCode.deprecated_)
                        {
                            auto maxGroups = 8;
                            size_t index = -1;
                            auto addressLiteral = parseData[EmailPart.componentLiteral];
<<<<<<< HEAD
                            auto matchesIp = array(addressLiteral.match(regex!(tstring)(`\b(?:(?:25[0-5]|2[0-4][0-9]|[01]`
                                `?[0-9][0-9]?)\.){3}(?:25[0-5]|2[0-4][0-9]|[01]?[0-9][0-9]?)$`)).captures);
=======
                            enum regexStr = `\b(?:(?:25[0-5]|2[0-4][0-9]|[01]?[0-9][0-9]?)\.){3}`~
                                            `(?:25[0-5]|2[0-4][0-9]|[01]?[0-9][0-9]?)$`;
                            auto matchesIp = array(addressLiteral.match(regex!tstring(regexStr)).captures);
>>>>>>> a2f69e3c

                            if (!matchesIp.empty)
                            {
                                index = addressLiteral.lastIndexOf(matchesIp.front);

                                if (index != 0)
                                    addressLiteral = addressLiteral.substr(0, index) ~ "0:0";
                            }

                            if (index == 0)
                                returnStatus ~= EmailStatusCode.rfc5321AddressLiteral;

                            else if (addressLiteral.compareFirstN(Token.ipV6Tag, 5, true))
                                returnStatus ~= EmailStatusCode.rfc5322DomainLiteral;

                            else
                            {
                                auto ipV6 = addressLiteral.substr(5);
                                matchesIp = ipV6.split(Token.colon);
                                auto groupCount = matchesIp.length;
                                index = ipV6.indexOf(Token.doubleColon);

                                if (index == -1)
                                {
                                    if (groupCount != maxGroups)
                                        returnStatus ~= EmailStatusCode.rfc5322IpV6GroupCount;
                                }

                                else
                                {
                                    if (index != ipV6.lastIndexOf(Token.doubleColon))
                                        returnStatus ~= EmailStatusCode.rfc5322IpV6TooManyDoubleColons;

                                    else
                                    {
                                        if (index == 0 || index == (ipV6.length - 2))
                                            maxGroups++;

                                        if (groupCount > maxGroups)
                                            returnStatus ~= EmailStatusCode.rfc5322IpV6MaxGroups;

                                        else if (groupCount == maxGroups)
                                            returnStatus ~= EmailStatusCode.rfc5321IpV6Deprecated;
                                    }
                                }

                                if (ipV6.substr(0, 1) == Token.colon && ipV6.substr(1, 1) != Token.colon)
                                    returnStatus ~= EmailStatusCode.rfc5322IpV6ColonStart;

                                else if (ipV6.substr(-1) == Token.colon && ipV6.substr(-2, -1) != Token.colon)
                                    returnStatus ~= EmailStatusCode.rfc5322IpV6ColonEnd;

                                else if (!matchesIp.grep(regex!(tstring)(`^[0-9A-Fa-f]{0,4}$`), true).empty)
                                    returnStatus ~= EmailStatusCode.rfc5322IpV6BadChar;

                                else
                                    returnStatus ~= EmailStatusCode.rfc5321AddressLiteral;
                            }
                        }

                        else
                            returnStatus ~= EmailStatusCode.rfc5322DomainLiteral;

                        parseData[EmailPart.componentDomain] ~= token;
                        atomList[EmailPart.componentDomain][elementCount] ~= token;
                        elementLength++;
                        contextPrior = context;
                        context = contextStack.pop;
                    break;

                    case Token.backslash:
                        returnStatus ~= EmailStatusCode.rfc5322DomainLiteralObsoleteText;
                        contextStack ~= context;
                        context = EmailPart.contextQuotedPair;
                    break;

                    case Token.cr:
                    case Token.space:
                    case Token.tab:
                        if (token == Token.cr && (++i == email.length || email.get(i, e) != Token.lf))
                        {
                            returnStatus ~= EmailStatusCode.errorCrNoLf;
                            break;
                        }

                        returnStatus ~= EmailStatusCode.foldingWhitespace;
                        contextStack ~= context;
                        context = EmailPart.contextFoldingWhitespace;
                        tokenPrior = token;
                    break;

                    default:
                        auto c = token.front;

                        if (c > AsciiToken.delete_ || c == '\0' || token == Token.openBracket)
                        {
                            returnStatus ~= EmailStatusCode.errorExpectingDomainText;
                            break;
                        }

                        else if (c < '!' || c == AsciiToken.delete_ )
                            returnStatus ~= EmailStatusCode.rfc5322DomainLiteralObsoleteText;

                        parseData[EmailPart.componentLiteral] ~= token;
                        parseData[EmailPart.componentDomain] ~= token;
                        atomList[EmailPart.componentDomain][elementCount] ~= token;
                        elementLength++;
                }
            break;

            case EmailPart.contextQuotedString:
                switch (token)
                {
                    case Token.backslash:
                        contextStack ~= context;
                        context = EmailPart.contextQuotedPair;
                    break;

                    case Token.cr:
                    case Token.tab:
                        if (token == Token.cr && (++i == email.length || email.get(i, e) != Token.lf))
                        {
                            returnStatus ~= EmailStatusCode.errorCrNoLf;
                            break;
                        }

                        parseData[EmailPart.componentLocalPart] ~= Token.space;
                        atomList[EmailPart.componentLocalPart][elementCount] ~= Token.space;
                        elementLength++;

                        returnStatus ~= EmailStatusCode.foldingWhitespace;
                        contextStack ~= context;
                        context = EmailPart.contextFoldingWhitespace;
                        tokenPrior = token;
                    break;

                    case Token.doubleQuote:
                        parseData[EmailPart.componentLocalPart] ~= token;
                        atomList[EmailPart.componentLocalPart][elementCount] ~= token;
                        elementLength++;
                        contextPrior = context;
                        context = contextStack.pop;
                    break;

                    default:
                        auto c = token.front;

                        if (c > AsciiToken.delete_ || c == '\0' || c == '\n')
                            returnStatus ~= EmailStatusCode.errorExpectingQuotedText;

                        else if (c < ' ' || c == AsciiToken.delete_)
                            returnStatus ~= EmailStatusCode.deprecatedQuotedText;

                        parseData[EmailPart.componentLocalPart] ~= token;
                        atomList[EmailPart.componentLocalPart][elementCount] ~= token;
                        elementLength++;
                }
            break;

            case EmailPart.contextQuotedPair:
                auto c = token.front;

                if (c > AsciiToken.delete_)
                    returnStatus ~= EmailStatusCode.errorExpectingQuotedPair;

                else if (c < AsciiToken.unitSeparator && c != AsciiToken.horizontalTab || c == AsciiToken.delete_)
                    returnStatus ~= EmailStatusCode.deprecatedQuotedPair;

                contextPrior = context;
                context = contextStack.pop;
                token = Token.backslash ~ token;

                switch (context)
                {
                    case EmailPart.contextComment: break;

                    case EmailPart.contextQuotedString:
                        parseData[EmailPart.componentLocalPart] ~= token;
                        atomList[EmailPart.componentLocalPart][elementCount] ~= token;
                        elementLength += 2;
                    break;

                    case EmailPart.componentLiteral:
                        parseData[EmailPart.componentDomain] ~= token;
                        atomList[EmailPart.componentDomain][elementCount] ~= token;
                        elementLength += 2;
                    break;

                    default:
                        throw new Exception("Quoted pair logic invoked in an invalid context: " ~ to!(string)(context));
                }
            break;

            case EmailPart.contextComment:
                switch (token)
                {
                    case Token.openParenthesis:
                        contextStack ~= context;
                        context = EmailPart.contextComment;
                    break;

                    case Token.closeParenthesis:
                        contextPrior = context;
                        context = contextStack.pop;
                    break;

                    case Token.backslash:
                        contextStack ~= context;
                        context = EmailPart.contextQuotedPair;
                    break;

                    case Token.cr:
                    case Token.space:
                    case Token.tab:
                        if (token == Token.cr && (i++ == email.length || email.get(i, e) != Token.lf))
                        {
                            returnStatus ~= EmailStatusCode.errorCrNoLf;
                            break;
                        }

                        returnStatus ~= EmailStatusCode.foldingWhitespace;

                        contextStack ~= context;
                        context = EmailPart.contextFoldingWhitespace;
                        tokenPrior = token;
                    break;

                    default:
                        auto c = token.front;

                        if (c > AsciiToken.delete_ || c == '\0' || c == '\n')
                        {
                            returnStatus ~= EmailStatusCode.errorExpectingCommentText;
                            break;
                        }

                        else if (c < ' ' || c == AsciiToken.delete_)
                            returnStatus ~= EmailStatusCode.deprecatedCommentText;
                }
            break;

            case EmailPart.contextFoldingWhitespace:
                if (tokenPrior == Token.cr)
                {
                    if (token == Token.cr)
                    {
                        returnStatus ~= EmailStatusCode.errorFoldingWhitespaceCrflX2;
                        break;
                    }

                    if (crlfCount != int.min) // int.min == not defined
                    {
                        if (++crlfCount > 1)
                            returnStatus ~= EmailStatusCode.deprecatedFoldingWhitespace;
                    }

                    else
                        crlfCount = 1;
                }

                switch (token)
                {
                    case Token.cr:
                        if (++i == email.length || email.get(i, e) != Token.lf)
                            returnStatus ~= EmailStatusCode.errorCrNoLf;
                    break;

                    case Token.space:
                    case Token.tab:
                    break;

                    default:
                        if (tokenPrior == Token.cr)
                        {
                            returnStatus ~= EmailStatusCode.errorFoldingWhitespaceCrLfEnd;
                            break;
                        }

                        crlfCount = int.min; // int.min == not defined
                        contextPrior = context;
                        context = contextStack.pop;
                        i--;
                    break;
                }

                tokenPrior = token;
            break;

            default:
                throw new Exception("Unkown context: " ~ to!(string)(context));
        }

        if (returnStatus.max > EmailStatusCode.rfc5322)
            break;
    }

    if (returnStatus.max < EmailStatusCode.rfc5322)
    {
        if (context == EmailPart.contextQuotedString)
            returnStatus ~= EmailStatusCode.errorUnclosedQuotedString;

        else if (context == EmailPart.contextQuotedPair)
            returnStatus ~= EmailStatusCode.errorBackslashEnd;

        else if (context == EmailPart.contextComment)
            returnStatus ~= EmailStatusCode.errorUnclosedComment;

        else if (context == EmailPart.componentLiteral)
            returnStatus ~= EmailStatusCode.errorUnclosedDomainLiteral;

        else if (token == Token.cr)
            returnStatus ~= EmailStatusCode.errorFoldingWhitespaceCrLfEnd;

        else if (parseData[EmailPart.componentDomain] == "")
            returnStatus ~= EmailStatusCode.errorNoDomain;

        else if (elementLength == 0)
            returnStatus ~= EmailStatusCode.errorDotEnd;

        else if (hyphenFlag)
            returnStatus ~= EmailStatusCode.errorDomainHyphenEnd;

        else if (parseData[EmailPart.componentDomain].length > 255)
            returnStatus ~= EmailStatusCode.rfc5322DomainTooLong;

        else if ((parseData[EmailPart.componentLocalPart] ~ Token.at ~ parseData[EmailPart.componentDomain]).length > 254)
            returnStatus ~= EmailStatusCode.rfc5322TooLong;

        else if (elementLength > 63)
            returnStatus ~= EmailStatusCode.rfc5322LabelTooLong;
    }

    auto dnsChecked = false;

    if (checkDNS == CheckDns.yes && returnStatus.max < EmailStatusCode.dnsWarning)
    {
        assert(false, "DNS check is currently not implemented");
    }

    if (!dnsChecked && returnStatus.max < EmailStatusCode.dnsWarning)
    {
        if (elementCount == 0)
            returnStatus ~= EmailStatusCode.rfc5321TopLevelDomain;

        if (isNumeric(atomList[EmailPart.componentDomain][elementCount].front))
            returnStatus ~= EmailStatusCode.rfc5321TopLevelDomainNumeric;
    }

    returnStatus = array(std.algorithm.uniq(returnStatus));
    auto finalStatus = returnStatus.max;

    if (returnStatus.length != 1)
        returnStatus.popFront;

    parseData[EmailPart.status] = to!(tstring)(returnStatus);

    if (finalStatus < threshold)
        finalStatus = EmailStatusCode.valid;

    if (!diagnose)
        finalStatus = finalStatus < threshold ? EmailStatusCode.valid : EmailStatusCode.error;

    auto valid = finalStatus == EmailStatusCode.valid;
    tstring localPart = "";
    tstring domainPart = "";

    if (auto value = EmailPart.componentLocalPart in parseData)
        localPart = *value;

    if (auto value = EmailPart.componentDomain in parseData)
        domainPart = *value;

    return EmailStatus(valid, to!(string)(localPart), to!(string)(domainPart), finalStatus);
}

unittest
{
    assert(``.isEmail(CheckDns.no, EmailStatusCode.any).statusCode == EmailStatusCode.errorNoDomain);
    assert(`test`.isEmail(CheckDns.no, EmailStatusCode.any).statusCode == EmailStatusCode.errorNoDomain);
    assert(`@`.isEmail(CheckDns.no, EmailStatusCode.any).statusCode == EmailStatusCode.errorNoLocalPart);
    assert(`test@`.isEmail(CheckDns.no, EmailStatusCode.any).statusCode == EmailStatusCode.errorNoDomain);

    // assert(`test@io`.isEmail(CheckDns.no, EmailStatusCode.any).statusCode == EmailStatusCode.valid,
    //     `io. currently has an MX-record (Feb 2011). Some DNS setups seem to find it, some don't.`
    //     ` If you don't see the MX for io. then try setting your DNS server to 8.8.8.8 (the Google DNS server)`);

    assert(`@io`.isEmail(CheckDns.no, EmailStatusCode.any).statusCode == EmailStatusCode.errorNoLocalPart,
        `io. currently has an MX-record (Feb 2011)`);

    assert(`@iana.org`.isEmail(CheckDns.no, EmailStatusCode.any).statusCode == EmailStatusCode.errorNoLocalPart);
    assert(`test@iana.org`.isEmail(CheckDns.no, EmailStatusCode.any).statusCode == EmailStatusCode.valid);
    assert(`test@nominet.org.uk`.isEmail(CheckDns.no, EmailStatusCode.any).statusCode == EmailStatusCode.valid);
    assert(`test@about.museum`.isEmail(CheckDns.no, EmailStatusCode.any).statusCode == EmailStatusCode.valid);
    assert(`a@iana.org`.isEmail(CheckDns.no, EmailStatusCode.any).statusCode == EmailStatusCode.valid);
    //assert(`test@e.com`.isEmail(CheckDns.no, EmailStatusCode.any).statusCode == EmailStatusCode.dnsWarningNoRecord); // DNS check is currently not implemented
    //assert(`test@iana.a`.isEmail(CheckDns.no, EmailStatusCode.any).statusCode == EmailStatusCode.dnsWarningNoRecord); // DNS check is currently not implemented
    assert(`test.test@iana.org`.isEmail(CheckDns.no, EmailStatusCode.any).statusCode == EmailStatusCode.valid);
    assert(`.test@iana.org`.isEmail(CheckDns.no, EmailStatusCode.any).statusCode == EmailStatusCode.errorDotStart);
    assert(`test.@iana.org`.isEmail(CheckDns.no, EmailStatusCode.any).statusCode == EmailStatusCode.errorDotEnd);
    assert(`test..iana.org`.isEmail(CheckDns.no, EmailStatusCode.any).statusCode == EmailStatusCode.errorConsecutiveDots);
    assert(`test_exa-mple.com`.isEmail(CheckDns.no, EmailStatusCode.any).statusCode == EmailStatusCode.errorNoDomain);
    assert("!#$%&`*+/=?^`{|}~@iana.org".isEmail(CheckDns.no, EmailStatusCode.any).statusCode == EmailStatusCode.valid);
    assert(`test\@test@iana.org`.isEmail(CheckDns.no, EmailStatusCode.any).statusCode == EmailStatusCode.errorExpectingText);
    assert(`123@iana.org`.isEmail(CheckDns.no, EmailStatusCode.any).statusCode == EmailStatusCode.valid);
    assert(`test@123.com`.isEmail(CheckDns.no, EmailStatusCode.any).statusCode == EmailStatusCode.valid);

    assert(`test@iana.123`.isEmail(CheckDns.no, EmailStatusCode.any).statusCode ==
        EmailStatusCode.rfc5321TopLevelDomainNumeric);
    assert(`test@255.255.255.255`.isEmail(CheckDns.no, EmailStatusCode.any).statusCode ==
        EmailStatusCode.rfc5321TopLevelDomainNumeric);

    assert(`abcdefghijklmnopqrstuvwxyzabcdefghijklmnopqrstuvwxyzabcdefghiklm@iana.org`.isEmail(CheckDns.no,
        EmailStatusCode.any).statusCode == EmailStatusCode.valid);

    assert(`abcdefghijklmnopqrstuvwxyzabcdefghijklmnopqrstuvwxyzabcdefghiklmn@iana.org`.isEmail(CheckDns.no,
        EmailStatusCode.any).statusCode == EmailStatusCode.rfc5322LocalTooLong);

    // assert(`test@abcdefghijklmnopqrstuvwxyzabcdefghijklmnopqrstuvwxyzabcdefghikl.com`.isEmail(CheckDns.no,
    //     EmailStatusCode.any).statusCode == EmailStatusCode.dnsWarningNoRecord); // DNS check is currently not implemented

    assert(`test@abcdefghijklmnopqrstuvwxyzabcdefghijklmnopqrstuvwxyzabcdefghiklm.com`.isEmail(CheckDns.no,
        EmailStatusCode.any).statusCode == EmailStatusCode.rfc5322LabelTooLong);

    assert(`test@mason-dixon.com`.isEmail(CheckDns.no, EmailStatusCode.any).statusCode == EmailStatusCode.valid);
    assert(`test@-iana.org`.isEmail(CheckDns.no, EmailStatusCode.any).statusCode == EmailStatusCode.errorDomainHyphenStart);
    assert(`test@iana-.com`.isEmail(CheckDns.no, EmailStatusCode.any).statusCode == EmailStatusCode.errorDomainHyphenEnd);
    assert(`test@g--a.com`.isEmail(CheckDns.no, EmailStatusCode.any).statusCode == EmailStatusCode.valid);
    //assert(`test@iana.co-uk`.isEmail(CheckDns.no, EmailStatusCode.any).statusCode == EmailStatusCode.dnsWarningNoRecord); // DNS check is currently not implemented
    assert(`test@.iana.org`.isEmail(CheckDns.no, EmailStatusCode.any).statusCode == EmailStatusCode.errorDotStart);
    assert(`test@iana.org.`.isEmail(CheckDns.no, EmailStatusCode.any).statusCode == EmailStatusCode.errorDotEnd);
    assert(`test@iana..com`.isEmail(CheckDns.no, EmailStatusCode.any).statusCode == EmailStatusCode.errorConsecutiveDots);

    // assert(`a@a.b.c.d.e.f.g.h.i.j.k.l.m.n.o.p.q.r.s.t.u.v.w.x.y.z.a.b.c.d.e.f.g.h.i.j.k.l.m.n.o.p.q.r.s.t.u.v.w.x.y.z`
    //         `.a.b.c.d.e.f.g.h.i.j.k.l.m.n.o.p.q.r.s.t.u.v.w.x.y.z.a.b.c.d.e.f.g.h.i.j.k.l.m.n.o.p.q.r.s.t.u.v.w.x.y.z`
    //         `.a.b.c.d.e.f.g.h.i.j.k.l.m.n.o.p.q.r.s.t.u.v`.isEmail(CheckDns.no, EmailStatusCode.any).statusCode ==
    //         EmailStatusCode.dnsWarningNoRecord); // DNS check is currently not implemented

    // assert(`abcdefghijklmnopqrstuvwxyzabcdefghijklmnopqrstuvwxyzabcdefghiklm@abcdefghijklmnopqrstuvwxyz`
    //         `abcdefghijklmnopqrstuvwxyzabcdefghikl.abcdefghijklmnopqrstuvwxyzabcdefghijklmnopqrstuvwxyzabcdefghikl.`
    //         `abcdefghijklmnopqrstuvwxyzabcdefghijklmnopqrstuvwxyzabcdefghi`.isEmail(CheckDns.no,
    //         EmailStatusCode.any).statusCode == EmailStatusCode.dnsWarningNoRecord); // DNS check is currently not implemented

    assert(`abcdefghijklmnopqrstuvwxyzabcdefghijklmnopqrstuvwxyzabcdefghiklm@abcdefghijklmnopqrstuvwxyz`
        `abcdefghijklmnopqrstuvwxyzabcdefghikl.abcdefghijklmnopqrstuvwxyzabcdefghijklmnopqrstuvwxyzabcdefghikl.`
        `abcdefghijklmnopqrstuvwxyzabcdefghijklmnopqrstuvwxyzabcdefghij`.isEmail(CheckDns.no,
        EmailStatusCode.any).statusCode == EmailStatusCode.rfc5322TooLong);

    assert(`a@abcdefghijklmnopqrstuvwxyzabcdefghijklmnopqrstuvwxyzabcdefghikl.abcdefghijklmnopqrstuvwxyz`
        `abcdefghijklmnopqrstuvwxyzabcdefghikl.abcdefghijklmnopqrstuvwxyzabcdefghijklmnopqrstuvwxyzabcdefghikl.`
        `abcdefghijklmnopqrstuvwxyzabcdefghijklmnopqrstuvwxyzabcdefg.hij`.isEmail(CheckDns.no,
        EmailStatusCode.any).statusCode == EmailStatusCode.rfc5322TooLong);

    assert(`a@abcdefghijklmnopqrstuvwxyzabcdefghijklmnopqrstuvwxyzabcdefghikl.abcdefghijklmnopqrstuvwxyz`
        `abcdefghijklmnopqrstuvwxyzabcdefghikl.abcdefghijklmnopqrstuvwxyzabcdefghijklmnopqrstuvwxyzabcdefghikl.`
        `abcdefghijklmnopqrstuvwxyzabcdefghijklmnopqrstuvwxyzabcdefg.hijk`.isEmail(CheckDns.no,
        EmailStatusCode.any).statusCode == EmailStatusCode.rfc5322DomainTooLong);

    assert(`"test"@iana.org`.isEmail(CheckDns.no, EmailStatusCode.any).statusCode == EmailStatusCode.rfc5321QuotedString);
    assert(`""@iana.org`.isEmail(CheckDns.no, EmailStatusCode.any).statusCode == EmailStatusCode.rfc5321QuotedString);
    assert(`"""@iana.org`.isEmail(CheckDns.no, EmailStatusCode.any).statusCode == EmailStatusCode.errorExpectingText);
    assert(`"\a"@iana.org`.isEmail(CheckDns.no, EmailStatusCode.any).statusCode == EmailStatusCode.rfc5321QuotedString);
    assert(`"\""@iana.org`.isEmail(CheckDns.no, EmailStatusCode.any).statusCode == EmailStatusCode.rfc5321QuotedString);

    assert(`"\"@iana.org`.isEmail(CheckDns.no, EmailStatusCode.any).statusCode ==
        EmailStatusCode.errorUnclosedQuotedString);

    assert(`"\\"@iana.org`.isEmail(CheckDns.no, EmailStatusCode.any).statusCode == EmailStatusCode.rfc5321QuotedString);
    assert(`test"@iana.org`.isEmail(CheckDns.no, EmailStatusCode.any).statusCode == EmailStatusCode.errorExpectingText);

    assert(`"test@iana.org`.isEmail(CheckDns.no, EmailStatusCode.any).statusCode ==
        EmailStatusCode.errorUnclosedQuotedString);

    assert(`"test"test@iana.org`.isEmail(CheckDns.no, EmailStatusCode.any).statusCode ==
        EmailStatusCode.errorTextAfterQuotedString);

    assert(`test"text"@iana.org`.isEmail(CheckDns.no, EmailStatusCode.any).statusCode ==
        EmailStatusCode.errorExpectingText);

    assert(`"test""test"@iana.org`.isEmail(CheckDns.no, EmailStatusCode.any).statusCode ==
        EmailStatusCode.errorExpectingText);

    assert(`"test"."test"@iana.org`.isEmail(CheckDns.no, EmailStatusCode.any).statusCode ==
        EmailStatusCode.deprecatedLocalPart);

    assert(`"test\ test"@iana.org`.isEmail(CheckDns.no, EmailStatusCode.any).statusCode ==
        EmailStatusCode.rfc5321QuotedString);

    assert(`"test".test@iana.org`.isEmail(CheckDns.no, EmailStatusCode.any).statusCode ==
        EmailStatusCode.deprecatedLocalPart);

    assert("\"test\u0000\"@iana.org".isEmail(CheckDns.no, EmailStatusCode.any).statusCode ==
        EmailStatusCode.errorExpectingQuotedText);

    assert("\"test\\\u0000\"@iana.org".isEmail(CheckDns.no, EmailStatusCode.any).statusCode ==
        EmailStatusCode.deprecatedQuotedPair);

    assert(`"abcdefghijklmnopqrstuvwxyz abcdefghijklmnopqrstuvwxyz abcdefghj"@iana.org`.isEmail(CheckDns.no,
        EmailStatusCode.any).statusCode == EmailStatusCode.rfc5322LocalTooLong,
        `Quotes are still part of the length restriction`);

    assert(`"abcdefghijklmnopqrstuvwxyz abcdefghijklmnopqrstuvwxyz abcdefg\h"@iana.org`.isEmail(CheckDns.no,
        EmailStatusCode.any).statusCode == EmailStatusCode.rfc5322LocalTooLong,
        `Quoted pair is still part of the length restriction`);

    // assert(`test@[255.255.255.255]`.isEmail(CheckDns.no, EmailStatusCode.any).statusCode ==
    //     EmailStatusCode.rfc5321AddressLiteral); // std.regex bug: *+? not allowed in atom

    // assert(`test@a[255.255.255.255]`.isEmail(CheckDns.no, EmailStatusCode.any).statusCode ==
    //     EmailStatusCode.errorExpectingText);
    //
    // assert(`test@[255.255.255]`.isEmail(CheckDns.no, EmailStatusCode.any).statusCode ==
    //     EmailStatusCode.rfc5322DomainLiteral); // std.regex bug: *+? not allowed in atom
    //
    // assert(`test@[255.255.255.255.255]`.isEmail(CheckDns.no, EmailStatusCode.any).statusCode ==
    //     EmailStatusCode.rfc5322DomainLiteral); // std.regex bug: *+? not allowed in atom
    //
    // assert(`test@[255.255.255.256]`.isEmail(CheckDns.no, EmailStatusCode.any).statusCode ==
    //     EmailStatusCode.rfc5322DomainLiteral); // std.regex bug: *+? not allowed in atom
    //
    // assert(`test@[1111:2222:3333:4444:5555:6666:7777:8888]`.isEmail(CheckDns.no, EmailStatusCode.any).statusCode ==
    //     EmailStatusCode.rfc5322DomainLiteral); // std.regex bug: *+? not allowed in atom
    //
    // assert(`test@[IPv6:1111:2222:3333:4444:5555:6666:7777]`.isEmail(CheckDns.no, EmailStatusCode.any).statusCode ==
    //     EmailStatusCode.rfc5322IpV6GroupCount); // std.regex bug: *+? not allowed in atom
    //
    // assert(`test@[IPv6:1111:2222:3333:4444:5555:6666:7777:8888]`.isEmail(CheckDns.no, EmailStatusCode.any).statusCode ==
    //     EmailStatusCode.rfc5321AddressLiteral); // std.regex bug: *+? not allowed in atom
    //
    // assert(`test@[IPv6:1111:2222:3333:4444:5555:6666:7777:8888:9999]`.isEmail(CheckDns.no,
    //     EmailStatusCode.any).statusCode == EmailStatusCode.rfc5322IpV6GroupCount); // std.regex bug: *+? not allowed in atom
    //
    // assert(`test@[IPv6:1111:2222:3333:4444:5555:6666:7777:888G]`.isEmail(CheckDns.no,
    //     EmailStatusCode.any).statusCode == EmailStatusCode.rfc5322IpV6BadChar); // std.regex bug: *+? not allowed in atom
    //
    // assert(`test@[IPv6:1111:2222:3333:4444:5555:6666::8888]`.isEmail(CheckDns.no,
    //     EmailStatusCode.any).statusCode == EmailStatusCode.rfc5321IpV6Deprecated); // std.regex bug: *+? not allowed in atom
    //
    // assert(`test@[IPv6:1111:2222:3333:4444:5555::8888]`.isEmail(CheckDns.no, EmailStatusCode.any).statusCode ==
    //     EmailStatusCode.rfc5321AddressLiteral); // std.regex bug: *+? not allowed in atom
    //
    // assert(`test@[IPv6:1111:2222:3333:4444:5555:6666::7777:8888]`.isEmail(CheckDns.no,
    //     EmailStatusCode.any).statusCode == EmailStatusCode.rfc5322IpV6MaxGroups); // std.regex bug: *+? not allowed in atom
    //
    // assert(`test@[IPv6::3333:4444:5555:6666:7777:8888]`.isEmail(CheckDns.no, EmailStatusCode.any).statusCode ==
    //     EmailStatusCode.rfc5322IpV6ColonStart); // std.regex bug: *+? not allowed in atom
    //
    // assert(`test@[IPv6:::3333:4444:5555:6666:7777:8888]`.isEmail(CheckDns.no, EmailStatusCode.any).statusCode ==
    //     EmailStatusCode.rfc5321AddressLiteral); // std.regex bug: *+? not allowed in atom
    //
    // assert(`test@[IPv6:1111::4444:5555::8888]`.isEmail(CheckDns.no, EmailStatusCode.any).statusCode ==
    //     EmailStatusCode.rfc5322IpV6TooManyDoubleColons); // std.regex bug: *+? not allowed in atom
    //
    // assert(`test@[IPv6:::]`.isEmail(CheckDns.no, EmailStatusCode.any).statusCode ==
    //     EmailStatusCode.rfc5321AddressLiteral); // std.regex bug: *+? not allowed in atom
    //
    // assert(`test@[IPv6:1111:2222:3333:4444:5555:255.255.255.255]`.isEmail(CheckDns.no,
    //     EmailStatusCode.any).statusCode == EmailStatusCode.rfc5322IpV6GroupCount); // std.regex bug: *+? not allowed in atom
    //
    // assert(`test@[IPv6:1111:2222:3333:4444:5555:6666:255.255.255.255]`.isEmail(CheckDns.no,
    //     EmailStatusCode.any).statusCode == EmailStatusCode.rfc5321AddressLiteral); // std.regex bug: *+? not allowed in atom
    //
    // assert(`test@[IPv6:1111:2222:3333:4444:5555:6666:7777:255.255.255.255]`.isEmail(CheckDns.no,
    //     EmailStatusCode.any).statusCode == EmailStatusCode.rfc5322IpV6GroupCount); // std.regex bug: *+? not allowed in atom
    //
    // assert(`test@[IPv6:1111:2222:3333:4444::255.255.255.255]`.isEmail(CheckDns.no,
    //     EmailStatusCode.any).statusCode == EmailStatusCode.rfc5321AddressLiteral); // std.regex bug: *+? not allowed in atom
    //
    // assert(`test@[IPv6:1111:2222:3333:4444:5555:6666::255.255.255.255]`.isEmail(CheckDns.no,
    //     EmailStatusCode.any).statusCode == EmailStatusCode.rfc5322IpV6MaxGroups); // std.regex bug: *+? not allowed in atom
    //
    // assert(`test@[IPv6:1111:2222:3333:4444:::255.255.255.255]`.isEmail(CheckDns.no, EmailStatusCode.any).statusCode ==
    //     EmailStatusCode.rfc5322IpV6TooManyDoubleColons); // std.regex bug: *+? not allowed in atom
    //
    // assert(`test@[IPv6::255.255.255.255]`.isEmail(CheckDns.no, EmailStatusCode.any).statusCode ==
    //     EmailStatusCode.rfc5322IpV6ColonStart); // std.regex bug: *+? not allowed in atom

    assert(` test @iana.org`.isEmail(CheckDns.no, EmailStatusCode.any).statusCode ==
        EmailStatusCode.deprecatedCommentFoldingWhitespaceNearAt);

    assert(`test@ iana .com`.isEmail(CheckDns.no, EmailStatusCode.any).statusCode ==
        EmailStatusCode.deprecatedCommentFoldingWhitespaceNearAt);

    assert(`test . test@iana.org`.isEmail(CheckDns.no, EmailStatusCode.any).statusCode ==
        EmailStatusCode.deprecatedFoldingWhitespace);

    assert("\u000D\u000A test@iana.org".isEmail(CheckDns.no, EmailStatusCode.any).statusCode ==
        EmailStatusCode.foldingWhitespace, `Folding whitespace`);

    assert("\u000D\u000A \u000D\u000A test@iana.org".isEmail(CheckDns.no, EmailStatusCode.any).statusCode ==
        EmailStatusCode.deprecatedFoldingWhitespace, `FWS with one line composed entirely of WSP`
        ` -- only allowed as obsolete FWS (someone might allow only non-obsolete FWS)`);

    assert(`(comment)test@iana.org`.isEmail(CheckDns.no, EmailStatusCode.any).statusCode == EmailStatusCode.comment);
    assert(`((comment)test@iana.org`.isEmail(CheckDns.no, EmailStatusCode.any).statusCode ==
        EmailStatusCode.errorUnclosedComment);

    assert(`(comment(comment))test@iana.org`.isEmail(CheckDns.no, EmailStatusCode.any).statusCode ==
        EmailStatusCode.comment);

    assert(`test@(comment)iana.org`.isEmail(CheckDns.no, EmailStatusCode.any).statusCode ==
        EmailStatusCode.deprecatedCommentFoldingWhitespaceNearAt);

    assert(`test(comment)test@iana.org`.isEmail(CheckDns.no, EmailStatusCode.any).statusCode ==
        EmailStatusCode.errorTextAfterCommentFoldingWhitespace);

    // assert(`test@(comment)[255.255.255.255]`.isEmail(CheckDns.no, EmailStatusCode.any).statusCode ==
    //     EmailStatusCode.deprecatedCommentFoldingWhitespaceNearAt); // std.regex bug: *+? not allowed in atom

    assert(`(comment)abcdefghijklmnopqrstuvwxyzabcdefghijklmnopqrstuvwxyzabcdefghiklm@iana.org`.isEmail(CheckDns.no,
        EmailStatusCode.any).statusCode == EmailStatusCode.comment);

    assert(`test@(comment)abcdefghijklmnopqrstuvwxyzabcdefghijklmnopqrstuvwxyzabcdefghikl.com`.isEmail(CheckDns.no,
        EmailStatusCode.any).statusCode == EmailStatusCode.deprecatedCommentFoldingWhitespaceNearAt);

    assert(`(comment)test@abcdefghijklmnopqrstuvwxyzabcdefghijklmnopqrstuvwxyzabcdefghik.abcdefghijklmnopqrstuvwxyz`
        `abcdefghijklmnopqrstuvwxyzabcdefghik.abcdefghijklmnopqrstuvwxyzabcdefghijklmnopqrstuvwxyzabcdefghijk.`
        `abcdefghijklmnopqrstuvwxyzabcdefghijk.abcdefghijklmnopqrstu`.isEmail(CheckDns.no,
        EmailStatusCode.any).statusCode == EmailStatusCode.comment);

    assert("test@iana.org\u000A".isEmail(CheckDns.no, EmailStatusCode.any).statusCode ==
        EmailStatusCode.errorExpectingText);

    assert(`test@xn--hxajbheg2az3al.xn--jxalpdlp`.isEmail(CheckDns.no, EmailStatusCode.any).statusCode ==
        EmailStatusCode.valid, `A valid IDN from ICANN's <a href="http://idn.icann.org/#The_example.test_names">`
        `IDN TLD evaluation gateway</a>`);

    assert(`xn--test@iana.org`.isEmail(CheckDns.no, EmailStatusCode.any).statusCode == EmailStatusCode.valid,
        `RFC 3490: "unless the email standards are revised to invite the use of IDNA for local parts, a domain label`
        ` that holds the local part of an email address SHOULD NOT begin with the ACE prefix, and even if it does,`
        ` it is to be interpreted literally as a local part that happens to begin with the ACE prefix"`);

    assert(`test@iana.org-`.isEmail(CheckDns.no, EmailStatusCode.any).statusCode == EmailStatusCode.errorDomainHyphenEnd);

    assert(`"test@iana.org`.isEmail(CheckDns.no, EmailStatusCode.any).statusCode ==
        EmailStatusCode.errorUnclosedQuotedString);

    assert(`(test@iana.org`.isEmail(CheckDns.no, EmailStatusCode.any).statusCode == EmailStatusCode.errorUnclosedComment);
    assert(`test@(iana.org`.isEmail(CheckDns.no, EmailStatusCode.any).statusCode == EmailStatusCode.errorUnclosedComment);

    assert(`test@[1.2.3.4`.isEmail(CheckDns.no, EmailStatusCode.any).statusCode ==
        EmailStatusCode.errorUnclosedDomainLiteral);

    assert(`"test\"@iana.org`.isEmail(CheckDns.no, EmailStatusCode.any).statusCode ==
        EmailStatusCode.errorUnclosedQuotedString);

    assert(`(comment\)test@iana.org`.isEmail(CheckDns.no, EmailStatusCode.any).statusCode ==
        EmailStatusCode.errorUnclosedComment);

    assert(`test@iana.org(comment\)`.isEmail(CheckDns.no, EmailStatusCode.any).statusCode ==
        EmailStatusCode.errorUnclosedComment);

    assert(`test@iana.org(comment\`.isEmail(CheckDns.no, EmailStatusCode.any).statusCode ==
        EmailStatusCode.errorBackslashEnd);

    // assert(`test@[RFC-5322-domain-literal]`.isEmail(CheckDns.no, EmailStatusCode.any).statusCode ==
    //     EmailStatusCode.rfc5322DomainLiteral); // std.regex bug: *+? not allowed in atom
    //
    // assert(`test@[RFC-5322]-domain-literal]`.isEmail(CheckDns.no, EmailStatusCode.any).statusCode ==
    //     EmailStatusCode.errorTextAfterDomainLiteral); // std.regex bug: *+? not allowed in atom
    //
    // assert(`test@[RFC-5322-[domain-literal]`.isEmail(CheckDns.no, EmailStatusCode.any).statusCode ==
    //     EmailStatusCode.errorExpectingDomainText); // std.regex bug: *+? not allowed in atom
    //
    // assert("test@[RFC-5322-\\\u0007-domain-literal]".isEmail(CheckDns.no, EmailStatusCode.any).statusCode ==
    //     EmailStatusCode.rfc5322DomainLiteralObsoleteText, `obs-dtext <strong>and</strong> obs-qp`); // std.regex bug: *+? not allowed in atom
    //
    // assert("test@[RFC-5322-\\\u0009-domain-literal]".isEmail(CheckDns.no, EmailStatusCode.any).statusCode ==
    //     EmailStatusCode.rfc5322DomainLiteralObsoleteText); // std.regex bug: *+? not allowed in atom
    //
    // assert(`test@[RFC-5322-\]-domain-literal]`.isEmail(CheckDns.no, EmailStatusCode.any).statusCode ==
    //     EmailStatusCode.rfc5322DomainLiteralObsoleteText); // std.regex bug: *+? not allowed in atom
    //
    // assert(`test@[RFC-5322-domain-literal\]`.isEmail(CheckDns.no, EmailStatusCode.any).statusCode ==
    //     EmailStatusCode.errorUnclosedDomainLiteral); // std.regex bug: *+? not allowed in atom
    //
    // assert(`test@[RFC-5322-domain-literal\`.isEmail(CheckDns.no, EmailStatusCode.any).statusCode ==
    //     EmailStatusCode.errorBackslashEnd); // std.regex bug: *+? not allowed in atom
    //
    // assert(`test@[RFC 5322 domain literal]`.isEmail(CheckDns.no, EmailStatusCode.any).statusCode ==
    //     EmailStatusCode.rfc5322DomainLiteral, `Spaces are FWS in a domain literal`); // std.regex bug: *+? not allowed in atom
    //
    // assert(`test@[RFC-5322-domain-literal] (comment)`.isEmail(CheckDns.no, EmailStatusCode.any).statusCode ==
    //     EmailStatusCode.rfc5322DomainLiteral); // std.regex bug: *+? not allowed in atom

    assert(`@iana.org`.isEmail(CheckDns.no, EmailStatusCode.any).statusCode == EmailStatusCode.errorExpectingText);
    assert(`test@.org`.isEmail(CheckDns.no, EmailStatusCode.any).statusCode == EmailStatusCode.errorExpectingText);
    assert(`""@iana.org`.isEmail(CheckDns.no, EmailStatusCode.any).statusCode == EmailStatusCode.deprecatedQuotedText);
    assert(`"\"@iana.org`.isEmail(CheckDns.no, EmailStatusCode.any).statusCode == EmailStatusCode.deprecatedQuotedPair);

    assert(`()test@iana.org`.isEmail(CheckDns.no, EmailStatusCode.any).statusCode ==
        EmailStatusCode.deprecatedCommentText);

    assert("test@iana.org\u000D".isEmail(CheckDns.no, EmailStatusCode.any).statusCode == EmailStatusCode.errorCrNoLf,
        `No LF after the CR`);

    assert("\u000Dtest@iana.org".isEmail(CheckDns.no, EmailStatusCode.any).statusCode == EmailStatusCode.errorCrNoLf,
        `No LF after the CR`);

    assert("\"\u000Dtest\"@iana.org".isEmail(CheckDns.no, EmailStatusCode.any).statusCode == EmailStatusCode.errorCrNoLf,
        `No LF after the CR`);

    assert("(\u000D)test@iana.org".isEmail(CheckDns.no, EmailStatusCode.any).statusCode == EmailStatusCode.errorCrNoLf,
        `No LF after the CR`);

    assert("test@iana.org(\u000D)".isEmail(CheckDns.no, EmailStatusCode.any).statusCode == EmailStatusCode.errorCrNoLf,
        `No LF after the CR`);

    assert("\u000Atest@iana.org".isEmail(CheckDns.no, EmailStatusCode.any).statusCode ==
        EmailStatusCode.errorExpectingText);

    assert("\"\u000A\"@iana.org".isEmail(CheckDns.no, EmailStatusCode.any).statusCode ==
        EmailStatusCode.errorExpectingQuotedText);

    assert("\"\\\u000A\"@iana.org".isEmail(CheckDns.no, EmailStatusCode.any).statusCode ==
        EmailStatusCode.deprecatedQuotedPair);

    assert("(\u000A)test@iana.org".isEmail(CheckDns.no, EmailStatusCode.any).statusCode ==
        EmailStatusCode.errorExpectingCommentText);

    assert("\u0007@iana.org".isEmail(CheckDns.no, EmailStatusCode.any).statusCode ==
        EmailStatusCode.errorExpectingText);

    assert("test@\u0007.org".isEmail(CheckDns.no, EmailStatusCode.any).statusCode ==
        EmailStatusCode.errorExpectingText);

    assert("\"\u0007\"@iana.org".isEmail(CheckDns.no, EmailStatusCode.any).statusCode ==
        EmailStatusCode.deprecatedQuotedText);

    assert("\"\\\u0007\"@iana.org".isEmail(CheckDns.no, EmailStatusCode.any).statusCode ==
        EmailStatusCode.deprecatedQuotedPair);

    assert("(\u0007)test@iana.org".isEmail(CheckDns.no, EmailStatusCode.any).statusCode ==
        EmailStatusCode.deprecatedCommentText);

    assert("\u000D\u000Atest@iana.org".isEmail(CheckDns.no, EmailStatusCode.any).statusCode ==
        EmailStatusCode.errorFoldingWhitespaceCrLfEnd, `Not FWS because no actual white space`);

    assert("\u000D\u000A \u000D\u000Atest@iana.org".isEmail(CheckDns.no, EmailStatusCode.any).statusCode ==
        EmailStatusCode.errorFoldingWhitespaceCrLfEnd, `Not obs-FWS because there must be white space on each "fold"`);

    assert(" \u000D\u000Atest@iana.org".isEmail(CheckDns.no, EmailStatusCode.any).statusCode ==
        EmailStatusCode.errorFoldingWhitespaceCrLfEnd, `Not FWS because no white space after the fold`);

    assert(" \u000D\u000A test@iana.org".isEmail(CheckDns.no, EmailStatusCode.any).statusCode ==
        EmailStatusCode.foldingWhitespace, `FWS`);

    assert(" \u000D\u000A \u000D\u000Atest@iana.org".isEmail(CheckDns.no, EmailStatusCode.any).statusCode ==
        EmailStatusCode.errorFoldingWhitespaceCrLfEnd, `Not FWS because no white space after the second fold`);

    assert(" \u000D\u000A\u000D\u000Atest@iana.org".isEmail(CheckDns.no, EmailStatusCode.any).statusCode ==
        EmailStatusCode.errorFoldingWhitespaceCrflX2, `Not FWS because no white space after either fold`);

    assert(" \u000D\u000A\u000D\u000A test@iana.org".isEmail(CheckDns.no, EmailStatusCode.any).statusCode ==
        EmailStatusCode.errorFoldingWhitespaceCrflX2, `Not FWS because no white space after the first fold`);

    assert("test@iana.org\u000D\u000A ".isEmail(CheckDns.no, EmailStatusCode.any).statusCode ==
        EmailStatusCode.foldingWhitespace, `FWS`);

    assert("test@iana.org\u000D\u000A \u000D\u000A ".isEmail(CheckDns.no, EmailStatusCode.any).statusCode ==
        EmailStatusCode.deprecatedFoldingWhitespace, `FWS with one line composed entirely of WSP -- `
        `only allowed as obsolete FWS (someone might allow only non-obsolete FWS)`);

    assert("test@iana.org\u000D\u000A".isEmail(CheckDns.no, EmailStatusCode.any).statusCode ==
        EmailStatusCode.errorFoldingWhitespaceCrLfEnd, `Not FWS because no actual white space`);

    assert("test@iana.org\u000D\u000A \u000D\u000A".isEmail(CheckDns.no, EmailStatusCode.any).statusCode ==
        EmailStatusCode.errorFoldingWhitespaceCrLfEnd, `Not obs-FWS because there must be white space on each "fold"`);

    assert("test@iana.org \u000D\u000A".isEmail(CheckDns.no, EmailStatusCode.any).statusCode ==
        EmailStatusCode.errorFoldingWhitespaceCrLfEnd, `Not FWS because no white space after the fold`);

    assert("test@iana.org \u000D\u000A ".isEmail(CheckDns.no, EmailStatusCode.any).statusCode ==
        EmailStatusCode.foldingWhitespace, `FWS`);

    assert("test@iana.org \u000D\u000A \u000D\u000A".isEmail(CheckDns.no, EmailStatusCode.any).statusCode ==
        EmailStatusCode.errorFoldingWhitespaceCrLfEnd, `Not FWS because no white space after the second fold`);

    assert("test@iana.org \u000D\u000A\u000D\u000A".isEmail(CheckDns.no, EmailStatusCode.any).statusCode ==
        EmailStatusCode.errorFoldingWhitespaceCrflX2, `Not FWS because no white space after either fold`);

    assert("test@iana.org \u000D\u000A\u000D\u000A ".isEmail(CheckDns.no, EmailStatusCode.any).statusCode ==
        EmailStatusCode.errorFoldingWhitespaceCrflX2, `Not FWS because no white space after the first fold`);

    assert(" test@iana.org".isEmail(CheckDns.no, EmailStatusCode.any).statusCode == EmailStatusCode.foldingWhitespace);
    assert(`test@iana.org `.isEmail(CheckDns.no, EmailStatusCode.any).statusCode == EmailStatusCode.foldingWhitespace);

    // assert(`test@[IPv6:1::2:]`.isEmail(CheckDns.no, EmailStatusCode.any).statusCode ==
    //     EmailStatusCode.rfc5322IpV6ColonEnd); // std.regex bug: *+? not allowed in atom

    assert("\"test\\\u00A9\"@iana.org".isEmail(CheckDns.no, EmailStatusCode.any).statusCode ==
        EmailStatusCode.errorExpectingQuotedPair);

    assert(`test@iana/icann.org`.isEmail(CheckDns.no, EmailStatusCode.any).statusCode == EmailStatusCode.rfc5322Domain);

    assert(`test.(comment)test@iana.org`.isEmail(CheckDns.no, EmailStatusCode.any).statusCode ==
        EmailStatusCode.deprecatedComment);

    assert(`test@org`.isEmail(CheckDns.no, EmailStatusCode.any).statusCode == EmailStatusCode.rfc5321TopLevelDomain);

    // assert(`test@test.com`.isEmail(CheckDns.no, EmailStatusCode.any).statusCode == EmailStatusCode.dnsWarningNoMXRecord,
    //     `test.com has an A-record but not an MX-record`); // DNS check is currently not implemented
    //
    // assert(`test@nic.no`.isEmail(CheckDns.no, EmailStatusCode.any).statusCode == EmailStatusCode.dnsWarningNoRecord,
    //     `nic.no currently has no MX-records or A-records (Feb 2011). If you are seeing an A-record for nic.io then try`
    //     ` setting your DNS server to 8.8.8.8 (the Google DNS server) - your DNS server may be faking an A-record`
    //     ` (OpenDNS does this, for instance).`); // DNS check is currently not implemented
}

/// Enum for indicating if the isEmail function should perform a DNS check or not.
enum CheckDns
{
    /// Does not perform DNS checking
    no,

    /// Performs DNS checking
    yes
}

/// This struct represents the status of an email address
struct EmailStatus
{
    private
    {
        bool valid_;
        string localPart_;
        string domainPart_;
        EmailStatusCode statusCode_;
    }

    ///
    alias valid this;

    /*
     * Params:
     *     valid = indicates if the email address is valid or not
     *     localPart = the local part of the email address
     *     domainPart = the domain part of the email address
     *        statusCode = the status code
     */
    private this (bool valid, string localPart, string domainPart, EmailStatusCode statusCode)
    {
        this.valid_ = valid;
        this.localPart_ = localPart;
        this.domainPart_ = domainPart;
        this.statusCode_ = statusCode;
    }

    /// Indicates if the email address is valid or not.
    bool valid ()
    {
        return valid_;
    }

    /// The local part of the email address, that is, the part before the @ sign.
    string localPart ()
    {
        return localPart_;
    }

    /// The domain part of the email address, that is, the part after the @ sign.
    string domainPart ()
    {
        return domainPart_;
    }

    /// The email status code
    EmailStatusCode statusCode ()
    {
        return statusCode_;
    }

    /// Returns a describing string of the status code
    string status ()
    {
        return statusCodeDescription(statusCode_);
    }

    /// Returns a textual representation of the email status
    string toString ()
    {
        return format("EmailStatus\n{\n\tvalid: %s\n\tlocalPart: %s\n\tdomainPart: %s\n\tstatusCode: %s\n}", valid,
            localPart, domainPart, statusCode);
    }
}

/// Returns a describing string of the given status code
string statusCodeDescription (EmailStatusCode statusCode)
{
    final switch (statusCode)
    {
        // Categories
        case EmailStatusCode.validCategory: return "Address is valid";
        case EmailStatusCode.dnsWarning: return "Address is valid but a DNS check was not successful";
        case EmailStatusCode.rfc5321: return "Address is valid for SMTP but has unusual elements";

        case EmailStatusCode.cFoldingWhitespace: return "Address is valid within the message but cannot be used"
            " unmodified for the envelope";

        case EmailStatusCode.deprecated_: return "Address contains deprecated elements but may still be valid in"
            " restricted contexts";

        case EmailStatusCode.rfc5322: return "The address is only valid according to the broad definition of RFC 5322."
            " It is otherwise invalid";

        case EmailStatusCode.any: return "";
        case EmailStatusCode.none: return "";
        case EmailStatusCode.warning: return "";
        case EmailStatusCode.error: return "Address is invalid for any purpose";

        // Diagnoses
        case EmailStatusCode.valid: return "Address is valid";

        // Address is valid but a DNS check was not successful
        case EmailStatusCode.dnsWarningNoMXRecord: return "Could not find an MX record for this domain but an A-record"
            " does exist";

        case EmailStatusCode.dnsWarningNoRecord: return "Could not find an MX record or an A-record for this domain";

        // Address is valid for SMTP but has unusual elements
        case EmailStatusCode.rfc5321TopLevelDomain: return "Address is valid but at a Top Level Domain";

        case EmailStatusCode.rfc5321TopLevelDomainNumeric: return "Address is valid but the Top Level Domain begins"
            " with a number";

        case EmailStatusCode.rfc5321QuotedString: return "Address is valid but contains a quoted string";
        case EmailStatusCode.rfc5321AddressLiteral: return "Address is valid but at a literal address not a domain";

        case EmailStatusCode.rfc5321IpV6Deprecated: return "Address is valid but contains a :: that only elides one"
            " zero group";


        // Address is valid within the message but cannot be used unmodified for the envelope
        case EmailStatusCode.comment: return "Address contains comments";
        case EmailStatusCode.foldingWhitespace: return "Address contains Folding White Space";

        // Address contains deprecated elements but may still be valid in restricted contexts
        case EmailStatusCode.deprecatedLocalPart: return "The local part is in a deprecated form";

        case EmailStatusCode.deprecatedFoldingWhitespace: return "Address contains an obsolete form of"
            " Folding White Space";

        case EmailStatusCode.deprecatedQuotedText: return "A quoted string contains a deprecated character";
        case EmailStatusCode.deprecatedQuotedPair: return "A quoted pair contains a deprecated character";
        case EmailStatusCode.deprecatedComment: return "Address contains a comment in a position that is deprecated";
        case EmailStatusCode.deprecatedCommentText: return "A comment contains a deprecated character";

        case EmailStatusCode.deprecatedCommentFoldingWhitespaceNearAt: return "Address contains a comment or"
            " Folding White Space around the @ sign";

        // The address is only valid according to the broad definition of RFC 5322
        case EmailStatusCode.rfc5322Domain: return "Address is RFC 5322 compliant but contains domain characters that"
        " are not allowed by DNS";

        case EmailStatusCode.rfc5322TooLong: return "Address is too long";
        case EmailStatusCode.rfc5322LocalTooLong: return "The local part of the address is too long";
        case EmailStatusCode.rfc5322DomainTooLong: return "The domain part is too long";
        case EmailStatusCode.rfc5322LabelTooLong: return "The domain part contains an element that is too long";
        case EmailStatusCode.rfc5322DomainLiteral: return "The domain literal is not a valid RFC 5321 address literal";

        case EmailStatusCode.rfc5322DomainLiteralObsoleteText: return "The domain literal is not a valid RFC 5321"
            " address literal and it contains obsolete characters";

        case EmailStatusCode.rfc5322IpV6GroupCount: return "The IPv6 literal address contains the wrong number of groups";
        case EmailStatusCode.rfc5322IpV6TooManyDoubleColons: return "The IPv6 literal address contains too many :: sequences";
        case EmailStatusCode.rfc5322IpV6BadChar: return "The IPv6 address contains an illegal group of characters";
        case EmailStatusCode.rfc5322IpV6MaxGroups: return "The IPv6 address has too many groups";
        case EmailStatusCode.rfc5322IpV6ColonStart: return "IPv6 address starts with a single colon";
        case EmailStatusCode.rfc5322IpV6ColonEnd: return "IPv6 address ends with a single colon";

        // Address is invalid for any purpose
        case EmailStatusCode.errorExpectingDomainText: return "A domain literal contains a character that is not allowed";
        case EmailStatusCode.errorNoLocalPart: return "Address has no local part";
        case EmailStatusCode.errorNoDomain: return "Address has no domain part";
        case EmailStatusCode.errorConsecutiveDots: return "The address may not contain consecutive dots";

        case EmailStatusCode.errorTextAfterCommentFoldingWhitespace: return "Address contains text after a comment or"
            " Folding White Space";

        case EmailStatusCode.errorTextAfterQuotedString: return "Address contains text after a quoted string";

        case EmailStatusCode.errorTextAfterDomainLiteral: return "Extra characters were found after the end of"
            " the domain literal";

        case EmailStatusCode.errorExpectingQuotedPair: return "The address contains a character that is not allowed in"
            " a quoted pair";

        case EmailStatusCode.errorExpectingText: return "Address contains a character that is not allowed";
        case EmailStatusCode.errorExpectingQuotedText: return "A quoted string contains a character that is not allowed";
        case EmailStatusCode.errorExpectingCommentText: return "A comment contains a character that is not allowed";
        case EmailStatusCode.errorBackslashEnd: return "The address cannot end with a backslash";
        case EmailStatusCode.errorDotStart: return "Neither part of the address may begin with a dot";
        case EmailStatusCode.errorDotEnd: return "Neither part of the address may end with a dot";
        case EmailStatusCode.errorDomainHyphenStart: return "A domain or subdomain cannot begin with a hyphen";
        case EmailStatusCode.errorDomainHyphenEnd: return "A domain or subdomain cannot end with a hyphen";
        case EmailStatusCode.errorUnclosedQuotedString: return "Unclosed quoted string";
        case EmailStatusCode.errorUnclosedComment: return "Unclosed comment";
        case EmailStatusCode.errorUnclosedDomainLiteral: return "Domain literal is missing its closing bracket";
        case EmailStatusCode.errorFoldingWhitespaceCrflX2: return "Folding White Space contains consecutive CRLF sequences";
        case EmailStatusCode.errorFoldingWhitespaceCrLfEnd: return "Folding White Space ends with a CRLF sequence";
        case EmailStatusCode.errorCrNoLf: return "Address contains a carriage return that is not followed by a line feed";
    }
}

/**
 * An email status code, indicating if an email address is valid or not.
 * If it is invalid it also indicates why.
 */
enum EmailStatusCode
{
    // Categories

    /// Address is valid
    validCategory = 1,

    /// Address is valid but a DNS check was not successful
    dnsWarning = 7,

    /// Address is valid for SMTP but has unusual elements
    rfc5321 = 15,

    /// Address is valid within the message but cannot be used unmodified for the envelope
    cFoldingWhitespace = 31,

    /// Address contains deprecated elements but may still be valid in restricted contexts
    deprecated_ = 63,

    /// The address is only valid according to the broad definition of RFC 5322. It is otherwise invalid
    rfc5322 = 127,

    /**
     * All finer grained error checking is turned on. Address containing errors or
     * warnings is considered invalid. A specific email status code will be
     * returned indicating the error/warning of the address.
     */
    any = 252,

    /**
     * Address is either considered valid or not, no finer grained error checking
     * is performed. Returned email status code will be either Error or Valid.
     */
    none = 253,

    /**
     * Address containing warnings is considered valid, that is,
     * any status code below 16 is considered valid.
     */
    warning = 254,

    /// Address is invalid for any purpose
    error = 255,



    // Diagnoses

    /// Address is valid
    valid = 0,

    // Address is valid but a DNS check was not successful

    /// Could not find an MX record for this domain but an A-record does exist
    dnsWarningNoMXRecord = 5,

    /// Could not find an MX record or an A-record for this domain
    dnsWarningNoRecord = 6,



    // Address is valid for SMTP but has unusual elements

    /// Address is valid but at a Top Level Domain
    rfc5321TopLevelDomain = 9,

    /// Address is valid but the Top Level Domain begins with a number
    rfc5321TopLevelDomainNumeric = 10,

    /// Address is valid but contains a quoted string
    rfc5321QuotedString = 11,

    /// Address is valid but at a literal address not a domain
    rfc5321AddressLiteral = 12,

    /// Address is valid but contains a :: that only elides one zero group
    rfc5321IpV6Deprecated = 13,



    // Address is valid within the message but cannot be used unmodified for the envelope

    /// Address contains comments
    comment = 17,

    /// Address contains Folding White Space
    foldingWhitespace = 18,



    // Address contains deprecated elements but may still be valid in restricted contexts

    /// The local part is in a deprecated form
    deprecatedLocalPart = 33,

    /// Address contains an obsolete form of Folding White Space
    deprecatedFoldingWhitespace = 34,

    /// A quoted string contains a deprecated character
    deprecatedQuotedText = 35,

    /// A quoted pair contains a deprecated character
    deprecatedQuotedPair = 36,

    /// Address contains a comment in a position that is deprecated
    deprecatedComment = 37,

    /// A comment contains a deprecated character
    deprecatedCommentText = 38,

    /// Address contains a comment or Folding White Space around the @ sign
    deprecatedCommentFoldingWhitespaceNearAt = 49,



    // The address is only valid according to the broad definition of RFC 5322

    /// Address is RFC 5322 compliant but contains domain characters that are not allowed by DNS
    rfc5322Domain = 65,

    /// Address is too long
    rfc5322TooLong = 66,

    /// The local part of the address is too long
    rfc5322LocalTooLong = 67,

    /// The domain part is too long
    rfc5322DomainTooLong = 68,

    /// The domain part contains an element that is too long
    rfc5322LabelTooLong = 69,

    /// The domain literal is not a valid RFC 5321 address literal
    rfc5322DomainLiteral = 70,

    /// The domain literal is not a valid RFC 5321 address literal and it contains obsolete characters
    rfc5322DomainLiteralObsoleteText = 71,

    /// The IPv6 literal address contains the wrong number of groups
    rfc5322IpV6GroupCount = 72,

    /// The IPv6 literal address contains too many :: sequences
    rfc5322IpV6TooManyDoubleColons = 73,

    /// The IPv6 address contains an illegal group of characters
    rfc5322IpV6BadChar = 74,

    /// The IPv6 address has too many groups
    rfc5322IpV6MaxGroups = 75,

    /// IPv6 address starts with a single colon
    rfc5322IpV6ColonStart = 76,

    /// IPv6 address ends with a single colon
    rfc5322IpV6ColonEnd = 77,



    // Address is invalid for any purpose

    /// A domain literal contains a character that is not allowed
    errorExpectingDomainText = 129,

    /// Address has no local part
    errorNoLocalPart = 130,

    /// Address has no domain part
    errorNoDomain = 131,

    /// The address may not contain consecutive dots
    errorConsecutiveDots = 132,

    /// Address contains text after a comment or Folding White Space
    errorTextAfterCommentFoldingWhitespace = 133,

    /// Address contains text after a quoted string
    errorTextAfterQuotedString = 134,

    /// Extra characters were found after the end of the domain literal
    errorTextAfterDomainLiteral = 135,

    /// The address contains a character that is not allowed in a quoted pair
    errorExpectingQuotedPair = 136,

    /// Address contains a character that is not allowed
    errorExpectingText = 137,

    /// A quoted string contains a character that is not allowed
    errorExpectingQuotedText = 138,

    /// A comment contains a character that is not allowed
    errorExpectingCommentText = 139,

    /// The address cannot end with a backslash
    errorBackslashEnd = 140,

    /// Neither part of the address may begin with a dot
    errorDotStart = 141,

    /// Neither part of the address may end with a dot
    errorDotEnd = 142,

    /// A domain or subdomain cannot begin with a hyphen
    errorDomainHyphenStart = 143,

    /// A domain or subdomain cannot end with a hyphen
    errorDomainHyphenEnd = 144,

    /// Unclosed quoted string
    errorUnclosedQuotedString = 145,

    /// Unclosed comment
    errorUnclosedComment = 146,

    /// Domain literal is missing its closing bracket
    errorUnclosedDomainLiteral = 147,

    /// Folding White Space contains consecutive CRLF sequences
    errorFoldingWhitespaceCrflX2 = 148,

    /// Folding White Space ends with a CRLF sequence
    errorFoldingWhitespaceCrLfEnd = 149,

    /// Address contains a carriage return that is not followed by a line feed
    errorCrNoLf = 150,
}

private:

enum threshold = 16;

// Email parts for the isEmail function
enum EmailPart
{
    // The local part of the email address, that is, the part before the @ sign
    componentLocalPart,

    // The domain part of the email address, that is, the part after the @ sign.
    componentDomain,

    componentLiteral,
    contextComment,
    contextFoldingWhitespace,
    contextQuotedString,
    contextQuotedPair,
    status
}

// Miscellaneous string constants
struct Token
{
    enum
    {
        at = "@",
        backslash = `\`,
        dot = ".",
        doubleQuote = `"`,
        openParenthesis = "(",
        closeParenthesis = ")",
        openBracket = "[",
        closeBracket = "]",
        hyphen = "-",
        colon = ":",
        doubleColon = "::",
        space = " ",
        tab = "\t",
        cr = "\r",
        lf = "\n",
        ipV6Tag = "IPV6:",

        // US-ASCII visible characters not valid for atext (http://tools.ietf.org/html/rfc5322#section-3.2.3)
        specials = `()<>[]:;@\\,."`
    }
}

enum AsciiToken
{
    horizontalTab = 9,
	unitSeparator = 31,
    delete_ = 127
}

/*
 * Returns the maximum of the values in the given array.
 *
 * Examples:
 * ---
 * assert([1, 2, 3, 4].max == 4);
 * assert([3, 5, 9, 2, 5].max == 9);
 * assert([7, 13, 9, 12, 0].max == 13);
 * ---
 *
 * Params:
 *     arr = the array containing the values to return the maximum of
 *
 * Returns: the maximum value
 */
T max (T) (T[] arr)
{
    auto max = arr.front;

    foreach (i ; 0 .. arr.length - 1)
        max = std.algorithm.max(max, arr[i + 1]);

    return max;
}

unittest
{
    assert([1, 2, 3, 4].max == 4);
    assert([3, 5, 9, 2, 5].max == 9);
    assert([7, 13, 9, 12, 0].max == 13);
}

/*
 * Returns the portion of string specified by the $(D_PARAM start) and
 * $(D_PARAM length) parameters.
 *
 * Examples:
 * ---
 * assert("abcdef".substr(-1) == "f");
 * assert("abcdef".substr(-2) == "ef");
 * assert("abcdef".substr(-3, 1) == "d");
 * ---
 *
 * Params:
 *     str = the input string. Must be one character or longer.
 *     start = if $(D_PARAM start) is non-negative, the returned string will start at the
 *             $(D_PARAM start)'th position in $(D_PARAM str), counting from zero.
 *             For instance, in the string "abcdef", the character at position 0 is 'a',
 *             the character at position 2 is 'c', and so forth.
 *
 *             If $(D_PARAM start) is negative, the returned string will start at the
 *             $(D_PARAM start)'th character from the end of $(D_PARAM str).
 *
 *             If $(D_PARAM str) is less than or equal to $(D_PARAM start) characters long,
 *             $(D_KEYWORD true) will be returned.
 *
 *     length = if $(D_PARAM length) is given and is positive, the string returned will
 *              contain at most $(D_PARAM length) characters beginning from $(D_PARAM start)
 *              (depending on the length of string).
 *
 *              If $(D_PARAM length) is given and is negative, then that many characters
 *              will be omitted from the end of string (after the start position has been
 *              calculated when a $(D_PARAM start) is negative). If $(D_PARAM start)
 *              denotes the position of this truncation or beyond, $(D_KEYWORD false)
 *              will be returned.
 *
 *              If $(D_PARAM length) is given and is 0, an empty string will be returned.
 *
 *              If $(D_PARAM length) is omitted, the substring starting from $(D_PARAM start)
 *              until the end of the string will be returned.
 *
 * Returns: the extracted part of string, or an empty string.
 */
T[] substr (T) (T[] str, sizediff_t start = 0, sizediff_t length = sizediff_t.min)
{
    sizediff_t end = length;

    if (start < 0)
    {
        start = str.length + start;

        if (end < 0)
        {
            if (end == sizediff_t.min)
                end = 0;

            end = str.length + end;
        }


        else
            end = start + end;
    }

    else
    {
        if (end == sizediff_t.min)
            end = str.length;

        if (end < 0)
            end = str.length + end;
    }

    if (start > end)
        end = start;

    return str[start .. end];
}

unittest
{
    assert("abcdef".substr(-1) == "f");
    assert("abcdef".substr(-2) == "ef");
    assert("abcdef".substr(-3, 1) == "d");
    assert("abcdef".substr(0, -1) == "abcde");
    assert("abcdef".substr(2, -1) == "cde");
    assert("abcdef".substr(4, -4) == []);
    assert("abcdef".substr(-3, -1) == "de");
}

/*
 * Compare the two given strings lexicographically. An upper limit of the number of
 * characters, that will be used in the comparison, can be specified. Supports both
 * case-sensitive and case-insensitive comparison.
 *
 * Examples:
 * ---
 * assert("abc".compareFirstN("abcdef", 3) == 0);
 * assert("abc".compareFirstN("Abc", 3, true) == 0);
 * assert("abc".compareFirstN("abcdef", 6) < 0);
 * assert("abcdef".compareFirstN("abc", 6) > 0);
 * ---
 *
 * Params:
 *     s1 = the first string to be compared
 *     s2 = the second string to be compared
 *     length = the length of strings to be used in the comparison.
 *     caseInsensitive = if true, a case-insensitive comparison will be made,
 *                       otherwise a case-sensitive comparison will be made
 *
 * Returns: (for $(D pred = "a < b")):
 *
 * $(BOOKTABLE,
 * $(TR $(TD $(D < 0))  $(TD $(D s1 < s2) ))
 * $(TR $(TD $(D = 0))  $(TD $(D s1 == s2)))
 * $(TR $(TD $(D > 0))  $(TD $(D s1 > s2)))
 * )
 */
int compareFirstN (alias pred = "a < b", S1, S2) (S1 s1, S2 s2, size_t length, bool caseInsensitive = false)
    if (is(Unqual!(ElementType!(S1)) == dchar) && is(Unqual!(ElementType!(S2)) == dchar))
{
    auto s1End = length <= s1.length ? length : s1.length;
    auto s2End = length <= s2.length ? length : s2.length;

    auto slice1 = s1[0 .. s1End];
    auto slice2 = s2[0 .. s2End];

    return caseInsensitive ? slice1.icmp(slice2) : slice1.cmp(slice2);
}

unittest
{
    assert("abc".compareFirstN("abcdef", 3) == 0);
    assert("abc".compareFirstN("Abc", 3, true) == 0);
    assert("abc".compareFirstN("abcdef", 6) < 0);
    assert("abcdef".compareFirstN("abc", 6) > 0);
}

/*
 * Returns a range consisting of the elements of the $(D_PARAM input) range that
 * matches the given $(D_PARAM pattern).
 *
 * Examples:
 * ---
 * assert(equal(["ab", "0a", "cd", "1b"].grep(regex(`\d\w`)), ["0a", "1b"]));
 * assert(equal(["abc", "0123", "defg", "4567"].grep(regex(`(\w+)`), true), ["0123", "4567"]));
 * ---
 *
 * Params:
 *     input = the input range
 *     pattern = the regular expression pattern to search for
 *     invert = if $(D_KEYWORD true), this function returns the elements of the
 *              input range that do $(B not) match the given $(D_PARAM pattern).
 *
 * Returns: a range containing the matched elements
 */
auto grep (Range, Regex) (Range input, Regex pattern, bool invert = false)
{
    auto dg = invert ? (ElementType!(Range) e) { return e.match(pattern).empty; } :
                       (ElementType!(Range) e) { return !e.match(pattern).empty; };

    return filter!(dg)(input);
}

unittest
{
    assert(equal(["ab", "0a", "cd", "1b"].grep(regex(`\d\w`)), ["0a", "1b"]));
    assert(equal(["abc", "0123", "defg", "4567"].grep(regex(`4567`), true), ["abc", "0123", "defg"]));
}

/*
 * Pops the last element of the given range and returns the element.
 *
 * Examples:
 * ---
 * auto array = [0, 1, 2, 3];
 * auto    result = array.pop;
 *
 * assert(array == [0, 1, 2]);
 * assert(result == 3);
 * ---
 *
 * Params:
 *     range = the range to pop the element from
 *
 * Returns: the popped element
 */
ElementType!(A) pop (A) (ref A a) if (isDynamicArray!(A) && !isNarrowString!(A) && isMutable!(A) && !is(A == void[]))
{
    auto e = a.back;
    a.popBack;
    return e;
}

unittest
{
    auto array = [0, 1, 2, 3];
    auto result = array.pop;

    assert(array == [0, 1, 2]);
    assert(result == 3);
}

/*
 * Returns the character at the given index as a string. The returned string will be a
 * slice of the original string.
 *
 * Examples:
 * ---
 * assert("abc".get(1, 'b') == "b");
 * assert("löv".get(1, 'ö') == "ö");
 * ---
 *
 * Params:
 *     str = the string to get the character from
 *     index = the index of the character to get
 *     c = the character to return, or any other of the same length
 *
 * Returns: the character at the given index as a string
 */
const(T)[] get (T) (const(T)[] str, size_t index, dchar c)
{
    return str[index .. index + codeLength!(T)(c)];
}

unittest
{
    assert("abc".get(1, 'b') == "b");
    assert("löv".get(1, 'ö') == "ö");
}

// issue 4673
bool isNumeric (dchar c)
{
    switch (c)
    {
        case 'i':
        case '.':
        case '-':
        case '+':
        case 'u':
        case 'l':
        case 'L':
        case 'U':
        case 'I':
            return false;

        default:
    }

    return std.string.isNumeric(c);
}

// Issue 5744
import core.stdc.string : memcmp;

sizediff_t lastIndexOf(Char1, Char2)(in Char1[] s, const(Char2)[] sub,
        CaseSensitive cs = CaseSensitive.yes) if (isSomeChar!Char1 && isSomeChar!Char2)
{
    if (cs == CaseSensitive.yes)
    {
        Char2 c;

        if (sub.length == 0)
            return s.length;
        c = sub[0];
        if (sub.length == 1)
            return std.string.lastIndexOf(s, c);
        for (ptrdiff_t i = s.length - sub.length; i >= 0; i--)
        {
            if (s[i] == c)
            {
                if (memcmp(&s[i + 1], &sub[1], sub.length - 1) == 0)
                    return i;
            }
        }
        return -1;
    }
    else
    {
        dchar c;

        if (sub.length == 0)
            return s.length;
        c = sub[0];
        if (sub.length == 1)
            return std.string.lastIndexOf(s, c, cs);
        if (c <= 0x7F)
        {
            c = std.ctype.tolower(c);
            for (ptrdiff_t i = s.length - sub.length; i >= 0; i--)
            {
                if (std.ctype.tolower(s[i]) == c)
                {
                    if (icmp(s[i + 1 .. i + sub.length], sub[1 .. sub.length]) == 0)
                        return i;
                }
            }
        }
        else
        {
            for (ptrdiff_t i = s.length - sub.length; i >= 0; i--)
            {
                if (icmp(s[i .. i + sub.length], sub) == 0)
                    return i;
            }
        }
        return -1;
    }
}<|MERGE_RESOLUTION|>--- conflicted
+++ resolved
@@ -379,14 +379,9 @@
                             auto maxGroups = 8;
                             size_t index = -1;
                             auto addressLiteral = parseData[EmailPart.componentLiteral];
-<<<<<<< HEAD
-                            auto matchesIp = array(addressLiteral.match(regex!(tstring)(`\b(?:(?:25[0-5]|2[0-4][0-9]|[01]`
-                                `?[0-9][0-9]?)\.){3}(?:25[0-5]|2[0-4][0-9]|[01]?[0-9][0-9]?)$`)).captures);
-=======
                             enum regexStr = `\b(?:(?:25[0-5]|2[0-4][0-9]|[01]?[0-9][0-9]?)\.){3}`~
                                             `(?:25[0-5]|2[0-4][0-9]|[01]?[0-9][0-9]?)$`;
                             auto matchesIp = array(addressLiteral.match(regex!tstring(regexStr)).captures);
->>>>>>> a2f69e3c
 
                             if (!matchesIp.empty)
                             {
