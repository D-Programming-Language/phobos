--- conflicted
+++ resolved
@@ -59,15 +59,9 @@
 //debug=string;                 // uncomment to turn on debugging printf's
 
 import core.exception : onRangeError;
-<<<<<<< HEAD
-import core.vararg, core.stdc.stdio, core.stdc.stdlib, core.stdc.string,
+import core.vararg, core.stdc.stdlib, core.stdc.string,
     std.algorithm, std.ascii, std.conv, std.exception, std.format, std.functional,
-    std.metastrings, std.range, std.regex, std.stdio, std.traits,
-=======
-import core.vararg, core.stdc.stdlib, core.stdc.string,
-    std.ascii, std.conv, std.exception, std.format, std.functional,
     std.metastrings, std.range, std.regex, std.traits,
->>>>>>> 9b411851
     std.typetuple, std.uni, std.utf;
 
 //Remove when repeat is finally removed. They're only here as part of the
