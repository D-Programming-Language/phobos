# Makefile to build linux D runtime library libphobos2.a and its unit test
#
# make clean => removes all targets built by the makefile
#
# make zip => creates a zip file of all the sources (not targets)
# referred to by the makefile, including the makefile
#
# make release => makes release build of the library (this is also the
# default target)
#
# make debug => makes debug build of the library
#
# make unittest => builds all unittests (for both debug and release)
# and runs them
#
# make html => makes html documentation
#
# make install => copies library to /usr/lib

# Configurable stuff, usually from the command line
#
# OS can be linux, win32, win32remote, win32wine, osx, or freebsd. If left
# blank, the system will be determined by using uname

ifeq (,$(OS))
    OS:=$(shell uname)
    ifeq (Darwin,$(OS))
        OS:=osx
    else
        ifeq (Linux,$(OS))
            OS:=linux
        else
            ifeq (FreeBSD,$(OS))
                OS:=freebsd
            else
                $(error Unrecognized or unsupported OS for uname: $(OS))
            endif
        endif
    endif
endif

# For now, 32 bit is the default model
ifeq (,$(MODEL))
	MODEL:=32
endif

# Configurable stuff that's rarely edited
DRUNTIME_PATH = ../druntime
ZIPFILE = phobos.zip
ROOT_OF_THEM_ALL = generated
ROOT = $(ROOT_OF_THEM_ALL)/$(OS)/$(BUILD)/$(MODEL)
# Documentation-related stuff
DOCSRC = ../d-programming-language.org
WEBSITE_DIR = ../web
DOC_OUTPUT_DIR = $(WEBSITE_DIR)/phobos-prerelease
BIGDOC_OUTPUT_DIR = /tmp
SRC_DOCUMENTABLES = index.d $(addsuffix .d,$(STD_MODULES) $(STD_NET_MODULES) $(EXTRA_DOCUMENTABLES))
STDDOC = $(DOCSRC)/std.ddoc
BIGSTDDOC = $(DOCSRC)/std_consolidated.ddoc
DDOCFLAGS=-m$(MODEL) -d -c -o- -version=StdDdoc -I$(DRUNTIME_PATH)/import $(DMDEXTRAFLAGS)

# Variable defined in an OS-dependent manner (see below)
CC =
DMD =
DDOC =
CFLAGS =
DFLAGS =

# BUILD can be debug or release, but is unset by default; recursive
# invocation will set it. See the debug and release targets below.
BUILD =

# Fetch the makefile name, will use it in recursive calls
MAKEFILE:=$(lastword $(MAKEFILE_LIST))

# Set DRUNTIME name and full path
ifeq (,$(findstring win,$(OS)))
	DRUNTIME = $(DRUNTIME_PATH)/lib/libdruntime-$(OS)$(MODEL).a
else
	DRUNTIME = $(DRUNTIME_PATH)/lib/druntime.lib
endif

# Set CC and DMD
ifeq ($(OS),win32wine)
	CC = wine dmc.exe
	DMD = wine dmd.exe
	RUN = wine
else
	ifeq ($(OS),win32remote)
		DMD = ssh 206.125.170.138 "cd code/dmd/phobos && dmd"
		CC = ssh 206.125.170.138 "cd code/dmd/phobos && dmc"
	else
		DMD = dmd
		ifeq ($(OS),win32)
			CC = dmc
		else
			CC = cc
		endif
	endif
	RUN =
endif

# Set CFLAGS
ifeq ($(CC),cc)
	CFLAGS += -m$(MODEL)
	ifeq ($(BUILD),debug)
		CFLAGS += -g
	else
		CFLAGS += -O3
	endif
endif

# Set DFLAGS
DFLAGS := -I$(DRUNTIME_PATH)/import $(DMDEXTRAFLAGS) -w -d -property -m$(MODEL)
ifeq ($(BUILD),debug)
	DFLAGS += -g -debug
else
	DFLAGS += -O -release -nofloat
endif

# Set DOTOBJ and DOTEXE
ifeq (,$(findstring win,$(OS)))
	DOTOBJ:=.o
	DOTEXE:=
	PATHSEP:=/
else
	DOTOBJ:=.obj
	DOTEXE:=.exe
	PATHSEP:=$(shell echo "\\")
endif

# Set LINKOPTS
ifeq (,$(findstring win,$(OS)))
    ifeq (freebsd,$(OS))
        LINKOPTS=-L-L$(ROOT)
    else
        LINKOPTS=-L-ldl -L-L$(ROOT)
    endif
else
    LINKOPTS=-L/co $(LIB)
endif

# Set DDOC, the documentation generator
DDOC=$(DMD)

# Set LIB, the ultimate target
ifeq (,$(findstring win,$(OS)))
	LIB = $(ROOT)/libphobos2.a
else
	LIB = $(ROOT)/phobos.lib
endif

################################################################################
MAIN = $(ROOT)/emptymain.d

# Stuff in std/
<<<<<<< HEAD
STD_MODULES = $(addprefix std/, algorithm array ascii base64			\
        benchmark bigint bitmanip compiler complex concurrency			\
        container contracts conv cpuid cstream ctype csv date			\
        datetime datebase dateparse demangle encoding exception file	\
        format functional getopt gregorian json loader math				\
        mathspecial md5 metastrings mmfile numeric outbuffer			\
        parallelism path perf process random range regex regexp			\
        signals socket socketstream stdint stdio stdiobase stream		\
        string syserror system traits typecons typetuple uni uri utf	\
        variant xml zip zlib)
=======
STD_MODULES = $(addprefix std/, algorithm array ascii base64 bigint		\
        bitmanip compiler complex concurrency container contracts conv	\
        cpuid cstream ctype csv datetime demangle encoding exception	\
        file format functional getopt json loader math mathspecial md5	\
        metastrings mmfile numeric outbuffer parallelism path perf		\
        process random range regex regexp signals socket socketstream	\
        stdint stdio stdiobase stream string syserror system traits		\
        typecons typetuple uni uri utf variant xml zip zlib)
>>>>>>> b13e568f

STD_NET_MODULES = $(addprefix std/net/, isemail curl)

# OS-specific D modules
EXTRA_MODULES_LINUX := $(addprefix std/c/linux/, linux socket)
EXTRA_MODULES_OSX := $(addprefix std/c/osx/, socket)
EXTRA_MODULES_FREEBSD := $(addprefix std/c/freebsd/, socket)
EXTRA_MODULES_WIN32 := $(addprefix std/c/windows/, com stat windows		\
		winsock) $(addprefix std/windows/, charset iunknown syserror)
ifeq (,$(findstring win,$(OS)))
	EXTRA_DOCUMENTABLES:=$(EXTRA_MODULES_LINUX)
else
	EXTRA_DOCUMENTABLES:=$(EXTRA_MODULES_WIN32)
endif

# Other D modules that aren't under std/
EXTRA_DOCUMENTABLES += $(addprefix etc/c/,curl sqlite3 zlib) $(addprefix	\
std/c/, fenv locale math process stdarg stddef stdio stdlib string	\
time wcharh)
EXTRA_MODULES += $(EXTRA_DOCUMENTABLES) $(addprefix			\
	std/internal/math/, biguintcore biguintnoasm biguintx86	\
	gammafunction errorfunction) $(addprefix std/internal/, \
	processinit uni uni_tab)

# Aggregate all D modules relevant to this build
D_MODULES = crc32 $(STD_MODULES) $(EXTRA_MODULES) $(STD_NET_MODULES)
# Add the .d suffix to the module names
D_FILES = $(addsuffix .d,$(D_MODULES))
# Aggregate all D modules over all OSs (this is for the zip file)
ALL_D_FILES = $(addsuffix .d, $(D_MODULES) \
$(EXTRA_MODULES_LINUX) $(EXTRA_MODULES_OSX) $(EXTRA_MODULES_FREEBSD) $(EXTRA_MODULES_WIN32)) \
	std/stdarg.d std/bind.d std/internal/windows/advapi32.d \
	std/windows/registry.d std/c/linux/pthread.d std/c/linux/termios.d \
	std/c/linux/tipc.d std/net/isemail.d std/net/curl.d

# C files to be part of the build
C_MODULES = $(addprefix etc/c/zlib/, adler32 compress crc32 deflate	\
	gzclose gzlib gzread gzwrite infback inffast inflate inftrees trees uncompr zutil)
C_FILES = $(addsuffix .c,$(C_MODULES))
# C files that are not compiled (right now only zlib-related)
C_EXTRAS = $(addprefix etc/c/zlib/, algorithm.txt ChangeLog crc32.h	\
deflate.h example.c inffast.h inffixed.h inflate.h inftrees.h		\
linux.mak minigzip.c osx.mak README trees.h win32.mak zconf.h		\
gzguts.h zlib.3 zlib.h zutil.h)
# Aggregate all C files over all OSs (this is for the zip file)
ALL_C_FILES = $(C_FILES) $(C_EXTRAS)

OBJS = $(addsuffix $(DOTOBJ),$(addprefix $(ROOT)/,$(C_MODULES)))

################################################################################
# Rules begin here
################################################################################

ifeq ($(BUILD),)
# No build was defined, so here we define release and debug
# targets. BUILD is not defined in user runs, only by recursive
# self-invocations. So the targets in this branch are accessible to
# end users.
release :
	$(MAKE) --no-print-directory -f $(MAKEFILE) OS=$(OS) MODEL=$(MODEL) BUILD=release
debug :
	$(MAKE) --no-print-directory -f $(MAKEFILE) OS=$(OS) MODEL=$(MODEL) BUILD=debug
unittest :
	$(MAKE) --no-print-directory -f $(MAKEFILE) OS=$(OS) MODEL=$(MODEL) BUILD=debug unittest
	$(MAKE) --no-print-directory -f $(MAKEFILE) OS=$(OS) MODEL=$(MODEL) BUILD=release unittest
else
# This branch is normally taken in recursive builds. All we need to do
# is set the default build to $(BUILD) (which is either debug or
# release) and then let the unittest depend on that build's unittests.
$(BUILD) : $(LIB)
unittest : $(addsuffix $(DOTEXE),$(addprefix $(ROOT)/unittest/,$(D_MODULES)))
endif

################################################################################

$(ROOT)/%$(DOTOBJ) : %.c
	@[ -d $(dir $@) ] || mkdir -p $(dir $@) || [ -d $(dir $@) ]
	$(CC) -c $(CFLAGS) $< -o$@

$(LIB) : $(OBJS) $(ALL_D_FILES) $(DRUNTIME)
	$(DMD) $(DFLAGS) -lib -of$@ $(DRUNTIME) $(D_FILES) $(OBJS)

ifeq (osx,$(OS))
# Build fat library that combines the 32 bit and the 64 bit libraries
libphobos2.a : generated/osx/release/32/libphobos2.a generated/osx/release/64/libphobos2.a
	lipo generated/osx/release/32/libphobos2.a generated/osx/release/64/libphobos2.a -create -output generated/osx/release/libphobos2.a
endif

$(addprefix $(ROOT)/unittest/,$(DISABLED_TESTS)) :
	@echo Testing $@ - disabled

$(ROOT)/unittest/%$(DOTEXE) : %.d $(LIB) $(ROOT)/emptymain.d
	@echo Testing $@
	@$(DMD) $(DFLAGS) -unittest $(LINKOPTS) $(subst /,$(PATHSEP),"-of$@") \
	 	$(ROOT)/emptymain.d $<
# make the file very old so it builds and runs again if it fails
	@touch -t 197001230123 $@
# run unittest in its own directory
	@$(RUN) $@
# succeeded, render the file new again
	@touch $@

# Disable implicit rule
%$(DOTEXE) : %$(DOTOBJ)

$(ROOT)/emptymain.d : $(ROOT)/.directory
	@echo 'void main(){}' >$@

$(ROOT)/.directory :
	mkdir -p $(ROOT) || exists $(ROOT)
	touch $@

clean :
	rm -rf $(ROOT_OF_THEM_ALL) $(ZIPFILE) $(DOC_OUTPUT_DIR)

zip :
	zip $(ZIPFILE) $(MAKEFILE) $(ALL_D_FILES) $(ALL_C_FILES)

install : release
	sudo cp $(LIB) /usr/lib/

$(DRUNTIME) :
	$(MAKE) -C $(DRUNTIME_PATH) -f posix.mak MODEL=$(MODEL)

###########################################################
# html documentation

HTMLS=$(addprefix $(DOC_OUTPUT_DIR)/, $(subst /,_,$(subst .d,.html,	\
	$(SRC_DOCUMENTABLES))))
BIGHTMLS=$(addprefix $(BIGDOC_OUTPUT_DIR)/, $(subst /,_,$(subst	\
	.d,.html, $(SRC_DOCUMENTABLES))))

$(DOC_OUTPUT_DIR)/. :
	mkdir -p $@

$(DOC_OUTPUT_DIR)/std_%.html : std/%.d $(STDDOC)
	$(DDOC) $(DDOCFLAGS)  $(STDDOC) -Df$@ $<

$(DOC_OUTPUT_DIR)/std_c_%.html : std/c/%.d $(STDDOC)
	$(DDOC) $(DDOCFLAGS)  $(STDDOC) -Df$@ $<

$(DOC_OUTPUT_DIR)/std_c_linux_%.html : std/c/linux/%.d $(STDDOC)
	$(DDOC) $(DDOCFLAGS)  $(STDDOC) -Df$@ $<

$(DOC_OUTPUT_DIR)/std_c_windows_%.html : std/c/windows/%.d $(STDDOC)
	$(DDOC) $(DDOCFLAGS) -Df$@ $<

$(DOC_OUTPUT_DIR)/std_net_%.html : std/net/%.d $(STDDOC)
	$(DDOC) $(DDOCFLAGS)  $(STDDOC) -Df$@ $<

$(DOC_OUTPUT_DIR)/etc_c_%.html : etc/c/%.d $(STDDOC)
	$(DDOC) $(DDOCFLAGS)  $(STDDOC) -Df$@ $<

$(DOC_OUTPUT_DIR)/%.html : %.d $(STDDOC)
	$(DDOC) $(DDOCFLAGS)  $(STDDOC) -Df$@ $<

html : $(DOC_OUTPUT_DIR)/. $(HTMLS) $(STYLECSS_TGT)

rsync-prerelease : html
	rsync -avz $(DOC_OUTPUT_DIR)/ d-programming@digitalmars.com:data/phobos-prerelease/
	rsync -avz $(WEBSITE_DIR)/ d-programming@digitalmars.com:data/phobos-prerelase/

html_consolidated :
	$(DDOC) $(DDOCFLAGS) -Df$(DOCSRC)/std_consolidated_header.html $(DOCSRC)/std_consolidated_header.dd
	$(DDOC) $(DDOCFLAGS) -Df$(DOCSRC)/std_consolidated_footer.html $(DOCSRC)/std_consolidated_footer.dd
	$(MAKE) DOC_OUTPUT_DIR=$(BIGDOC_OUTPUT_DIR) STDDOC=$(BIGSTDDOC) html -j 8
	cat $(DOCSRC)/std_consolidated_header.html $(BIGHTMLS)	\
	$(DOCSRC)/std_consolidated_footer.html > $(DOC_OUTPUT_DIR)/std_consolidated.html
<|MERGE_RESOLUTION|>--- conflicted
+++ resolved
@@ -154,27 +154,15 @@
 MAIN = $(ROOT)/emptymain.d
 
 # Stuff in std/
-<<<<<<< HEAD
-STD_MODULES = $(addprefix std/, algorithm array ascii base64			\
-        benchmark bigint bitmanip compiler complex concurrency			\
-        container contracts conv cpuid cstream ctype csv date			\
-        datetime datebase dateparse demangle encoding exception file	\
-        format functional getopt gregorian json loader math				\
-        mathspecial md5 metastrings mmfile numeric outbuffer			\
-        parallelism path perf process random range regex regexp			\
-        signals socket socketstream stdint stdio stdiobase stream		\
-        string syserror system traits typecons typetuple uni uri utf	\
-        variant xml zip zlib)
-=======
-STD_MODULES = $(addprefix std/, algorithm array ascii base64 bigint		\
-        bitmanip compiler complex concurrency container contracts conv	\
-        cpuid cstream ctype csv datetime demangle encoding exception	\
-        file format functional getopt json loader math mathspecial md5	\
-        metastrings mmfile numeric outbuffer parallelism path perf		\
-        process random range regex regexp signals socket socketstream	\
-        stdint stdio stdiobase stream string syserror system traits		\
-        typecons typetuple uni uri utf variant xml zip zlib)
->>>>>>> b13e568f
+STD_MODULES = $(addprefix std/, algorithm array ascii base64		\
+        benchmark bigint bitmanip compiler complex concurrency		\
+        container contracts conv cpuid cstream ctype csv datetime	\
+        demangle encoding exception file format functional getopt	\
+        json loader math mathspecial md5 metastrings mmfile numeric	\
+        outbuffer parallelism path perf process random range regex	\
+        regexp signals socket socketstream stdint stdio stdiobase	\
+        stream string syserror system traits typecons typetuple uni	\
+        uri utf variant xml zip zlib)
 
 STD_NET_MODULES = $(addprefix std/net/, isemail curl)
 
